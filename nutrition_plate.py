"""
Premium Plate Generator - Core Logic for Daily Nutrition Recommendations

This module provides plate composition logic for the Premium Plate feature,
generating macro-balanced meal recommendations based on TDEE calculations.
"""

from typing import Dict, List, Optional

from pydantic import BaseModel, Field, field_validator

from nutrition_core import calculate_all_bmr, calculate_all_tdee


class MacroDistribution(BaseModel):
    """Macro distribution model with validation."""

    protein_percent: float = Field(
        ..., ge=10, le=50, description="Protein percentage (10-50%)"
    )
    carbs_percent: float = Field(
        ..., ge=20, le=65, description="Carbohydrates percentage (20-65%)"
    )
    fat_percent: float = Field(..., ge=15, le=45, description="Fat percentage (15-45%)")

    @field_validator("protein_percent", "carbs_percent", "fat_percent")
    @classmethod
    def validate_percentages(cls, v):
        if not 0 <= v <= 100:
            raise ValueError("Percentages must be between 0 and 100")
        return v

    def model_post_init(self, __context) -> None:
        """Validate that percentages sum to 100."""
        total = self.protein_percent + self.carbs_percent + self.fat_percent
        if abs(total - 100) > 0.1:  # Allow small floating point differences
            raise ValueError(f"Macro percentages must sum to 100%, got {total}%")


class PlateRecommendation(BaseModel):
    """Complete plate recommendation model."""

    target_calories: float
    macro_distribution: MacroDistribution
    protein_grams: float
    carbs_grams: float
    fat_grams: float
    meal_suggestions: List[str]
    notes: List[str]


<<<<<<< HEAD
def get_macro_distribution(goal: str = "maintenance",
                          activity_level: str = "moderate") -> MacroDistribution:
=======
def get_macro_distribution(
    goal: str = "maintenance", activity_level: str = "moderate"
) -> MacroDistribution:
>>>>>>> b5e5624d
    """
    Get recommended macro distribution based on goal and activity level.

    Args:
        goal: Nutrition goal ("weight_loss", "maintenance", "weight_gain", "muscle_gain")
        activity_level: Activity level ("sedentary", "light", "moderate", "active", "very_active")

    Returns:
        MacroDistribution with appropriate percentages
    """
    # Base distributions for different goals
    distributions = {
        "weight_loss": {"protein": 30, "carbs": 35, "fat": 35},
        "maintenance": {"protein": 25, "carbs": 45, "fat": 30},
        "weight_gain": {"protein": 20, "carbs": 50, "fat": 30},
        "muscle_gain": {"protein": 30, "carbs": 40, "fat": 30},
    }

    # Adjust for activity level
    base = distributions.get(goal, distributions["maintenance"])

    if activity_level in ["active", "very_active"]:
        # Increase carbs for active individuals
        base["carbs"] = min(base["carbs"] + 5, 60)
        base["fat"] = max(base["fat"] - 5, 20)
    elif activity_level == "sedentary":
        # Slightly reduce carbs for sedentary individuals
        base["carbs"] = max(base["carbs"] - 5, 30)
        base["fat"] = min(base["fat"] + 5, 40)

    return MacroDistribution(
        protein_percent=base["protein"],
        carbs_percent=base["carbs"],
        fat_percent=base["fat"],
    )


def calculate_macros_in_grams(
    calories: float, macro_dist: MacroDistribution
) -> Dict[str, float]:
    """
    Calculate macro amounts in grams based on calories and percentages.

    Args:
        calories: Target calories
        macro_dist: Macro distribution percentages

    Returns:
        Dictionary with protein, carbs, and fat in grams
    """
    # Calories per gram: protein=4, carbs=4, fat=9
    protein_calories = calories * (macro_dist.protein_percent / 100)
    carbs_calories = calories * (macro_dist.carbs_percent / 100)
    fat_calories = calories * (macro_dist.fat_percent / 100)

    return {
        "protein": round(protein_calories / 4, 1),
        "carbs": round(carbs_calories / 4, 1),
        "fat": round(fat_calories / 9, 1),
    }


def get_meal_suggestions(macro_dist: MacroDistribution, lang: str = "en") -> List[str]:
    """
    Generate meal suggestions based on macro distribution.

    Args:
        macro_dist: Macro distribution
        lang: Language ("en" or "ru")

    Returns:
        List of meal suggestions
    """
    if lang == "ru":
        base_suggestions = [
            "Завтрак: Овсянка с ягодами и орехами",
            "Обед: Запеченная курица с киноа и овощами",
            "Ужин: Лосось с запеченными овощами",
            "Перекус: Греческий йогурт с фруктами",
        ]

        if macro_dist.protein_percent >= 30:
            base_suggestions.append(
                "Дополнительно: Протеиновый коктейль после тренировки"
            )

        if macro_dist.carbs_percent >= 50:
            base_suggestions.append("Дополнительно: Фрукты или цельнозерновые продукты")

    else:
        base_suggestions = [
            "Breakfast: Oatmeal with berries and nuts",
            "Lunch: Grilled chicken with quinoa and vegetables",
            "Dinner: Baked salmon with roasted vegetables",
            "Snack: Greek yogurt with fruit",
        ]

        if macro_dist.protein_percent >= 30:
            base_suggestions.append("Additional: Post-workout protein shake")

        if macro_dist.carbs_percent >= 50:
            base_suggestions.append("Additional: Fruits or whole grains")

    return base_suggestions


def get_nutrition_notes(
    macro_dist: MacroDistribution, goal: str, lang: str = "en"
) -> List[str]:
    """
    Generate nutrition notes and tips.

    Args:
        macro_dist: Macro distribution
        goal: Nutrition goal
        lang: Language ("en" or "ru")

    Returns:
        List of nutrition notes
    """
    if lang == "ru":
        notes = [
<<<<<<< HEAD
            f"Целевое распределение: {macro_dist.protein_percent}% белки, "
            f"{macro_dist.carbs_percent}% углеводы, {macro_dist.fat_percent}% жиры",
=======
            (f"Целевое распределение: {macro_dist.protein_percent}% белки, "
             f"{macro_dist.carbs_percent}% углеводы, {macro_dist.fat_percent}% жиры"),
>>>>>>> b5e5624d
            "Пейте достаточно воды (8-10 стаканов в день)",
            "Включайте разнообразные источники белка и овощи",
        ]

        if goal == "weight_loss":
            notes.append("Для похудения: контролируйте размер порций")
        elif goal == "muscle_gain":
            notes.append("Для роста мышц: употребляйте белок каждые 3-4 часа")

    else:
        notes = [
<<<<<<< HEAD
            f"Target distribution: {macro_dist.protein_percent}% protein, "
            f"{macro_dist.carbs_percent}% carbs, {macro_dist.fat_percent}% fat",
=======
            (f"Target distribution: {macro_dist.protein_percent}% protein, "
             f"{macro_dist.carbs_percent}% carbs, {macro_dist.fat_percent}% fat"),
>>>>>>> b5e5624d
            "Stay hydrated (8-10 glasses of water daily)",
            "Include variety in protein sources and vegetables",
        ]

        if goal == "weight_loss":
            notes.append("For weight loss: focus on portion control")
        elif goal == "muscle_gain":
            notes.append("For muscle gain: consume protein every 3-4 hours")

    return notes


def make_plate(
    weight_kg: float,
    height_cm: float,
    age: int,
    sex: str,
    activity: str,
    goal: str = "maintenance",
    bodyfat: Optional[float] = None,
    lang: str = "en",
) -> PlateRecommendation:
    """
    Generate a complete plate recommendation with macro-balanced nutrition plan.

    Args:
        weight_kg: Weight in kilograms
        height_cm: Height in centimeters
        age: Age in years
        sex: Biological sex ("male" or "female")
        activity: Activity level
        goal: Nutrition goal ("weight_loss", "maintenance", "weight_gain", "muscle_gain")
        bodyfat: Optional body fat percentage
        lang: Response language ("en" or "ru")

    Returns:
        PlateRecommendation with complete nutrition plan
    """
    # Calculate BMR and TDEE
    bmr_results = calculate_all_bmr(weight_kg, height_cm, age, sex, bodyfat)
    tdee_results = calculate_all_tdee(bmr_results, activity)

    # Use Mifflin-St Jeor as primary formula
    base_tdee = tdee_results["mifflin"]

    # Adjust calories based on goal
    calorie_adjustments = {
        "weight_loss": -500,  # 500 calorie deficit
        "maintenance": 0,
        "weight_gain": 500,  # 500 calorie surplus
        "muscle_gain": 300,  # Moderate surplus for lean gains
    }

    target_calories = base_tdee + calorie_adjustments.get(goal, 0)

    # Get macro distribution
    macro_dist = get_macro_distribution(goal, activity)

    # Calculate macros in grams
    macros = calculate_macros_in_grams(target_calories, macro_dist)

    # Generate suggestions and notes
    meal_suggestions = get_meal_suggestions(macro_dist, lang)
    notes = get_nutrition_notes(macro_dist, goal, lang)

    return PlateRecommendation(
        target_calories=round(target_calories),
        macro_distribution=macro_dist,
        protein_grams=macros["protein"],
        carbs_grams=macros["carbs"],
        fat_grams=macros["fat"],
        meal_suggestions=meal_suggestions,
        notes=notes,
    )<|MERGE_RESOLUTION|>--- conflicted
+++ resolved
@@ -49,14 +49,9 @@
     notes: List[str]
 
 
-<<<<<<< HEAD
-def get_macro_distribution(goal: str = "maintenance",
-                          activity_level: str = "moderate") -> MacroDistribution:
-=======
 def get_macro_distribution(
     goal: str = "maintenance", activity_level: str = "moderate"
 ) -> MacroDistribution:
->>>>>>> b5e5624d
     """
     Get recommended macro distribution based on goal and activity level.
 
@@ -179,13 +174,10 @@
     """
     if lang == "ru":
         notes = [
-<<<<<<< HEAD
-            f"Целевое распределение: {macro_dist.protein_percent}% белки, "
-            f"{macro_dist.carbs_percent}% углеводы, {macro_dist.fat_percent}% жиры",
-=======
-            (f"Целевое распределение: {macro_dist.protein_percent}% белки, "
-             f"{macro_dist.carbs_percent}% углеводы, {macro_dist.fat_percent}% жиры"),
->>>>>>> b5e5624d
+            (
+                f"Целевое распределение: {macro_dist.protein_percent}% белки, "
+                f"{macro_dist.carbs_percent}% углеводы, {macro_dist.fat_percent}% жиры"
+            ),
             "Пейте достаточно воды (8-10 стаканов в день)",
             "Включайте разнообразные источники белка и овощи",
         ]
@@ -197,13 +189,10 @@
 
     else:
         notes = [
-<<<<<<< HEAD
-            f"Target distribution: {macro_dist.protein_percent}% protein, "
-            f"{macro_dist.carbs_percent}% carbs, {macro_dist.fat_percent}% fat",
-=======
-            (f"Target distribution: {macro_dist.protein_percent}% protein, "
-             f"{macro_dist.carbs_percent}% carbs, {macro_dist.fat_percent}% fat"),
->>>>>>> b5e5624d
+            (
+                f"Target distribution: {macro_dist.protein_percent}% protein, "
+                f"{macro_dist.carbs_percent}% carbs, {macro_dist.fat_percent}% fat"
+            ),
             "Stay hydrated (8-10 glasses of water daily)",
             "Include variety in protein sources and vegetables",
         ]
