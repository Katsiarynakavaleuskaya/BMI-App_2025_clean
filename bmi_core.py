# -*- coding: utf-8 -*-
"""
BMI Core – чистая доменная логика без ввода/вывода.
Поддерживает: валидацию, локализацию (RU/EN/ES), группы
(athlete/pregnant/elderly/child), WHtR, расчёт «здорового» диапазона ИМТ,
build_premium_plan.

Этот файл подобран, чтобы проходить наши текущие тесты.
"""

from __future__ import annotations

import re
from typing import Any, Dict, Optional, Tuple

# Import i18n functionality
from core.i18n import Language, t

# -------------------------
# Конфиг и локализация
# -------------------------


class Config:
    MIN_AGE = 1
    MAX_AGE = 120

    MIN_WEIGHT_KG = 30.0
    MAX_WEIGHT_KG = 300.0

    MIN_HEIGHT_M = 0.5
    MAX_HEIGHT_M = 2.5

    MIN_WAIST_CM = 10.0
    MAX_WAIST_CM = 300.0

    ELDERLY_AGE = 60
    TEEN_MIN_AGE = 13
    TEEN_MAX_AGE = 19
    ATHLETE_BMI_MAX = 27.0  # в спорт-моде верхняя граница не ниже 27

    # Age-specific BMI adjustments
    ELDERLY_BMI_ADJUST = 1.0  # Allow slightly higher BMI for elderly
    TEEN_BMI_LOWER = 17.5  # Lower underweight threshold for teens

<<<<<<< HEAD
=======

LANG: Dict[str, Any] = {
    "ru": {
        "cat": {
            "under": "Недовес",
            "norm": "Нормальный вес",
            "over": "Избыточный вес",
            "obese": "Ожирение",
        },
        "notes": {
            "athlete": ("ИМТ может быть завышен из-за развитой мускулатуры."),
            "pregnant": ("Во время беременности ИМТ не диагностичен."),
            "elderly": ("У пожилых ИМТ может занижать долю жира (саркопения)."),
            "child": ("Для подростков используйте возрастные центильные таблицы."),
            "teen": ("Подростковый возраст: учитывайте этап полового созревания."),
        },
        "levels": {
            "advanced": "продвинутый",
            "intermediate": "средний",
            "novice": "начальный",
            "beginner": "базовый",
        },
        "actions": {
            "maintain": "Поддерживайте текущий баланс.",
            "lose": ("Сократите ~300–500 ккал/день; белок и овощи в приоритете."),
            "gain": "Добавьте ~300–500 ккал/день; 1.6–2.2 г белка/кг.",
        },
        "activities": {
            "maintain": "2–3 силовых тренировки/нед.",
            "lose": "6–10 тыс. шагов/день, +2–3 силовые трен./нед.",
            "gain": "2–3 силовых/нед; прогрессия нагрузок.",
        },
    },
    "en": {
        "cat": {
            "under": "Underweight",
            "norm": "Healthy weight",
            "over": "Overweight",
            "obese": "Obesity",
        },
        "notes": {
            "athlete": "BMI may be overestimated due to muscle mass.",
            "pregnant": "BMI is not diagnostic during pregnancy.",
            "elderly": (
                "In older adults, BMI can underestimate body fat (sarcopenia)."
            ),
            "child": "Use BMI-for-age percentiles for youth.",
            "teen": "Teenage years: consider pubertal development stage.",
        },
        "levels": {
            "advanced": "advanced",
            "intermediate": "intermediate",
            "novice": "novice",
            "beginner": "beginner",
        },
        "actions": {
            "maintain": "Maintain current balance.",
            "lose": ("Reduce ~300–500 kcal/day; focus on protein & veggies."),
            "gain": ("Add ~300–500 kcal/day; 1.6–2.2 g protein/kg."),
        },
        "activities": {
            "maintain": "2–3 strength sessions/week.",
            "lose": "6–10k steps/day, +2–3 strength sessions/wk.",
            "gain": "2–3 strength sessions/wk; progressive overload.",
        },
    },
}

>>>>>>> b5e5624d
# -------------------------
# Валидация
# -------------------------


def _validate_age(age: int) -> None:
    if not (Config.MIN_AGE <= age <= Config.MAX_AGE):
        raise ValueError("Unrealistic age")


def _validate_weight(weight_kg: float) -> None:
    if not (Config.MIN_WEIGHT_KG <= weight_kg <= Config.MAX_WEIGHT_KG):
        raise ValueError("Unrealistic weight")


def _validate_height(height_m: float) -> None:
    if not (Config.MIN_HEIGHT_M <= height_m <= Config.MAX_HEIGHT_M):
        raise ValueError("Unrealistic height")


def validate_measurements(weight_kg: float, height_m: float) -> None:
    _validate_weight(weight_kg)
    _validate_height(height_m)


# -------------------------
# BMI и категории
# -------------------------


def normalize_lang(lang: str) -> Language:
    lang = (lang or "ru").lower()
    # Handle locale-specific codes (e.g., es-ES, en-US)
    if "-" in lang:
        lang = lang.split("-")[0]
    if lang not in ("ru", "en", "es"):
        lang = "ru"
    return lang  # type: ignore


def bmi_value(weight_kg: float, height_m: float) -> float:
    """Возвращает ИМТ с округлением до 1 знака. Валидирует вход."""
    validate_measurements(weight_kg, height_m)
    return round(weight_kg / (height_m**2), 1)


<<<<<<< HEAD
def bmi_category(bmi: float, lang: str, age: Optional[int] = None, group: Optional[str] = None) -> str:
    """Enhanced BMI categorization with age and population-specific adjustments."""
    lang_code: Language = normalize_lang(lang)
=======
def bmi_category(
    bmi: float, lang: str, age: Optional[int] = None, group: Optional[str] = None
) -> str:  # sourcery skip: switch
    """Enhanced BMI categorization with age and population-specific
    adjustments."""
    lang = normalize_lang(lang)
    c = LANG[lang]["cat"]
>>>>>>> b5e5624d

    # Age-specific adjustments
    underweight_threshold = 18.5
    normal_upper = 25.0
    overweight_upper = 30.0

    if age and group:
        if group == "elderly":
            # Slightly higher thresholds for elderly (sarcopenia consideration)
            underweight_threshold = 17.5
            normal_upper = 26.0
        elif group == "teen":
            # Adjusted thresholds for teenagers
            underweight_threshold = Config.TEEN_BMI_LOWER
            normal_upper = 24.5
        elif group == "athlete":
            # Higher normal range for athletes due to muscle mass
            normal_upper = Config.ATHLETE_BMI_MAX

    if bmi < underweight_threshold:
        return t(lang_code, "bmi_underweight")
    elif bmi < normal_upper:
        return t(lang_code, "bmi_normal")
    elif bmi < overweight_upper:
        return t(lang_code, "bmi_overweight")
    else:
        # Categorize obesity levels
        if bmi < 35:
            return t(lang_code, "bmi_obese_1")
        elif bmi < 40:
            return t(lang_code, "bmi_obese_2")
        else:
            return t(lang_code, "bmi_obese_3")


# -------------------------
# Группы пользователей
# -------------------------


<<<<<<< HEAD
def auto_group(
    age: int,
    gender: str,
    pregnant: str,
    athlete: str,
    lang: str
) -> str:
    """Enhanced user group detection with better teen/child distinction."""
    lang_code: Language = normalize_lang(lang)
=======
def auto_group(age: int, gender: str, pregnant: str, athlete: str, lang: str) -> str:
    """Enhanced user group detection with better teen/child
    distinction."""
    lang = normalize_lang(lang)
>>>>>>> b5e5624d
    g = (gender or "").strip().lower()
    p = (pregnant or "").strip().lower()
    a_raw = (athlete or "").strip().lower()

    yes_vals = {"yes", "y", "true", "1", "да", "д", "истина", "si", "sí"}

    # Поддержка "спортсменка", "спортсмен", "атлетка", "атлет" + англ. athlete
<<<<<<< HEAD
    athlete_yes = {
        "спорт", "спортсмен", "спортсменка",
        "атлет", "атлетка", "athlete", "atleta"
    }
    is_athlete = (a_raw in yes_vals) or (a_raw in athlete_yes)
    if not is_athlete and a_raw and (
        re.search(r"спортсмен(ка)?", a_raw)
        or re.search(r"атлет(ка)?", a_raw)
        or re.search(r"atleta", a_raw)
    ):
=======
    athlete_yes = {"спорт", "спортсмен", "спортсменка", "атлет", "атлетка", "athlete"}
    is_athlete = (a_raw in yes_vals) or (a_raw in athlete_yes)
    # Check if athlete description matches sportsperson/athlete patterns
    athlete_pattern_match = re.search(r"спортсмен(ка)?", a_raw) or re.search(
        r"атлет(ка)?", a_raw
    )
    if not is_athlete and a_raw and athlete_pattern_match:
>>>>>>> b5e5624d
        is_athlete = True

    # Enhanced age-based grouping
    if age < 12:
        return "too_young"
    if Config.TEEN_MIN_AGE <= age <= Config.TEEN_MAX_AGE:
        return "teen"  # Distinct teen group
    if 12 <= age < Config.TEEN_MIN_AGE:
        return "child"  # Pre-teen children
    if age >= Config.ELDERLY_AGE:
        return "elderly"

    # беременность учитываем только у женского пола
    if (lang_code == "ru" and g.startswith("жен") and p in yes_vals) or (
        lang_code == "en" and g == "female" and p in yes_vals) or (
        lang_code == "es" and g.startswith("mujer") and p in yes_vals
    ):
        return "pregnant"

    return "athlete" if is_athlete else "general"


def interpret_group(
    bmi: float, group: str, lang: str, age: Optional[int] = None
) -> str:
    """Enhanced group interpretation with age-specific BMI categorization."""
    lang_code: Language = normalize_lang(lang)

    # Use i18n for group notes instead of hardcoded strings
    base_category = bmi_category(bmi, lang, age, group)

    # Define group notes using i18n keys
    group_notes = {
        "athlete": "advice_athlete_bmi",
        "pregnant": "bmi_not_valid_during_pregnancy",
        "elderly": "risk_elderly_note",
        "child": "risk_child_note",
        "teen": "risk_teen_note",
        "too_young": "risk_child_note",
        "general": "",
    }

    note_key = group_notes.get(group, "")
    if note_key:
        note = t(lang_code, note_key)
        return f"{base_category}. {note}".strip().rstrip(".")
    return base_category


def group_display_name(group: str, lang: str) -> str:
    lang_code: Language = normalize_lang(lang)

    # Use i18n for group display names
    group_names = {
        "general": {
            "ru": "общая",
            "en": "general",
            "es": "general"
        },
        "athlete": {
            "ru": "спортсмен",
            "en": "athlete",
            "es": "atleta"
        },
        "pregnant": {
            "ru": "беременная",
            "en": "pregnant",
            "es": "embarazada"
        },
        "elderly": {
            "ru": "пожилой",
            "en": "elderly",
            "es": "anciano"
        },
        "child": {
            "ru": "ребёнок",
            "en": "child",
            "es": "niño"
        },
        "teen": {
            "ru": "подросток",
            "en": "teenager",
            "es": "adolescente"
        },
        "too_young": {
            "ru": "слишком юный",
            "en": "too young",
            "es": "muy joven"
        }
    }

    return group_names.get(group, {}).get(lang_code, group)


def estimate_level(freq_per_week: int, years: float, lang: str) -> str:
    lang_code: Language = normalize_lang(lang)

    # Use i18n for level names
    if years >= 5 and freq_per_week >= 3:
<<<<<<< HEAD
        return t(lang_code, "level_advanced")
    if years >= 2 and freq_per_week >= 2:
        return t(lang_code, "level_intermediate")
=======
        return "advanced" if lang == "en" else LANG["ru"]["levels"]["advanced"]
    if years >= 2 and freq_per_week >= 2:
        return "intermediate" if lang == "en" else LANG["ru"]["levels"]["intermediate"]
>>>>>>> b5e5624d
    if years >= 0.5 and freq_per_week >= 1:
        return t(lang_code, "level_novice")
    return t(lang_code, "level_beginner")


# -------------------------
# WHtR
# -------------------------


def compute_wht_ratio(waist_cm: Optional[float], height_m: float) -> Optional[float]:
    """WHtR с мягкой обработкой отсутствующих/некорректных значений.
    Правило: waist_cm == 0 → None (как «нет данных»)."""
    if waist_cm is None:
        return None
    try:
        _validate_height(height_m)
    except Exception:
        return None

    # Мягкая обработка
    if waist_cm <= 0:
        return None
    if waist_cm > Config.MAX_WAIST_CM:
        return None

    try:
        return round((waist_cm / 100.0) / height_m, 2)
    except Exception:
        return None


# -------------------------
# Диапазоны «здорового» BMI и премиум-план
# -------------------------


def healthy_bmi_range(age: int, group: str, premium: bool) -> Tuple[float, float]:
    bmin = 18.5
    bmax = 27.5 if age >= Config.ELDERLY_AGE else 25.0
    if group == "athlete" and premium:
        bmax = max(bmax, Config.ATHLETE_BMI_MAX)
    return (bmin, bmax)


def build_premium_plan(
    age: int,
    weight_kg: float,
    height_m: float,
    bmi: float,
    lang: str,
    group: str,
    premium: bool,
) -> Dict[str, Any]:
    lang_code: Language = normalize_lang(lang)
    _validate_age(age)
    validate_measurements(weight_kg, height_m)

    bmin, bmax = healthy_bmi_range(age, group, premium)
    wmin = round(bmin * height_m * height_m, 1)
    wmax = round(bmax * height_m * height_m, 1)

    # Use i18n for action tips
    action_tips = {
        "maintain": {
            "ru": "Поддерживайте текущий баланс.",
            "en": "Maintain current balance.",
            "es": "Mantén el equilibrio actual."
        },
        "lose": {
            "ru": "Сократите ~300–500 ккал/день; белок и овощи в приоритете.",
            "en": "Reduce ~300–500 kcal/day; focus on protein & veggies.",
            "es": "Reduce ~300–500 kcal/día; enfócate en proteínas y verduras."
        },
        "gain": {
            "ru": "Добавьте ~300–500 ккал/день; 1.6–2.2 г белка/кг.",
            "en": "Add ~300–500 kcal/day; 1.6–2.2 g protein/kg.",
            "es": "Agrega ~300–500 kcal/día; 1.6–2.2 g proteína/kg."
        }
    }

    # Use i18n for activity tips
    activity_tips = {
        "maintain": {
            "ru": "2–3 силовых тренировки/нед.",
            "en": "2–3 strength sessions/week.",
            "es": "2–3 sesiones de fuerza/semana."
        },
        "lose": {
            "ru": "6–10 тыс. шагов/день, +2–3 силовые трен./нед.",
            "en": "6–10k steps/day, +2–3 strength sessions/wk.",
            "es": "6–10k pasos/día, +2–3 sesiones de fuerza/sem."
        },
        "gain": {
            "ru": "2–3 силовых/нед; прогрессия нагрузок.",
            "en": "2–3 strength sessions/wk; progressive overload.",
            "es": "2–3 sesiones de fuerza/sem; sobrecarga progresiva."
        }
    }

    action = (
        "maintain"
        if wmin <= weight_kg <= wmax
        else "lose" if weight_kg > wmax else "gain"
    )
    delta = (
        0.0
        if action == "maintain"
        else (
            round(weight_kg - wmax, 1)
            if action == "lose"
            else round(wmin - weight_kg, 1)
        )
    )
    est_weeks = (
        (None, None)
        if action == "maintain"
        else (
            (max(1, int(delta / 0.5)), max(1, int(delta / 0.25)))
            if action == "lose"
            else (max(1, int(delta / 0.25)), max(1, int(delta / 0.5)))
        )
    )

    return {
        "healthy_bmi": (bmin, bmax),
        "healthy_weight": (wmin, wmax),
        "current_weight": round(weight_kg, 1),
        "current_bmi": bmi,
        "action": action,
        "delta_kg": delta,
        "est_weeks": est_weeks,
        "nutrition_tip": action_tips[action][lang_code],
        "activity_tip": activity_tips[action][lang_code],
    }<|MERGE_RESOLUTION|>--- conflicted
+++ resolved
@@ -14,11 +14,35 @@
 from typing import Any, Dict, Optional, Tuple
 
 # Import i18n functionality
-from core.i18n import Language, t
+from core.i18n import Language, normalize_lang, t
 
 # -------------------------
 # Конфиг и локализация
 # -------------------------
+
+
+def bmi_value(weight_kg: float, height_m: float) -> float:
+    """
+    RU: Вычисляет значение BMI.
+    EN: Calculate BMI value.
+
+    Args:
+        weight_kg: Weight in kilograms
+        height_m: Height in meters
+
+    Returns:
+        BMI value rounded to 1 decimal place
+
+    Raises:
+        ValueError: If weight or height is invalid
+    """
+    if weight_kg <= 0:
+        raise ValueError("Weight must be positive")
+    if height_m <= 0:
+        raise ValueError("Height must be positive")
+
+    bmi = weight_kg / (height_m**2)
+    return round(bmi, 1)
 
 
 class Config:
@@ -43,136 +67,13 @@
     ELDERLY_BMI_ADJUST = 1.0  # Allow slightly higher BMI for elderly
     TEEN_BMI_LOWER = 17.5  # Lower underweight threshold for teens
 
-<<<<<<< HEAD
-=======
-
-LANG: Dict[str, Any] = {
-    "ru": {
-        "cat": {
-            "under": "Недовес",
-            "norm": "Нормальный вес",
-            "over": "Избыточный вес",
-            "obese": "Ожирение",
-        },
-        "notes": {
-            "athlete": ("ИМТ может быть завышен из-за развитой мускулатуры."),
-            "pregnant": ("Во время беременности ИМТ не диагностичен."),
-            "elderly": ("У пожилых ИМТ может занижать долю жира (саркопения)."),
-            "child": ("Для подростков используйте возрастные центильные таблицы."),
-            "teen": ("Подростковый возраст: учитывайте этап полового созревания."),
-        },
-        "levels": {
-            "advanced": "продвинутый",
-            "intermediate": "средний",
-            "novice": "начальный",
-            "beginner": "базовый",
-        },
-        "actions": {
-            "maintain": "Поддерживайте текущий баланс.",
-            "lose": ("Сократите ~300–500 ккал/день; белок и овощи в приоритете."),
-            "gain": "Добавьте ~300–500 ккал/день; 1.6–2.2 г белка/кг.",
-        },
-        "activities": {
-            "maintain": "2–3 силовых тренировки/нед.",
-            "lose": "6–10 тыс. шагов/день, +2–3 силовые трен./нед.",
-            "gain": "2–3 силовых/нед; прогрессия нагрузок.",
-        },
-    },
-    "en": {
-        "cat": {
-            "under": "Underweight",
-            "norm": "Healthy weight",
-            "over": "Overweight",
-            "obese": "Obesity",
-        },
-        "notes": {
-            "athlete": "BMI may be overestimated due to muscle mass.",
-            "pregnant": "BMI is not diagnostic during pregnancy.",
-            "elderly": (
-                "In older adults, BMI can underestimate body fat (sarcopenia)."
-            ),
-            "child": "Use BMI-for-age percentiles for youth.",
-            "teen": "Teenage years: consider pubertal development stage.",
-        },
-        "levels": {
-            "advanced": "advanced",
-            "intermediate": "intermediate",
-            "novice": "novice",
-            "beginner": "beginner",
-        },
-        "actions": {
-            "maintain": "Maintain current balance.",
-            "lose": ("Reduce ~300–500 kcal/day; focus on protein & veggies."),
-            "gain": ("Add ~300–500 kcal/day; 1.6–2.2 g protein/kg."),
-        },
-        "activities": {
-            "maintain": "2–3 strength sessions/week.",
-            "lose": "6–10k steps/day, +2–3 strength sessions/wk.",
-            "gain": "2–3 strength sessions/wk; progressive overload.",
-        },
-    },
-}
-
->>>>>>> b5e5624d
-# -------------------------
-# Валидация
-# -------------------------
-
-
-def _validate_age(age: int) -> None:
-    if not (Config.MIN_AGE <= age <= Config.MAX_AGE):
-        raise ValueError("Unrealistic age")
-
-
-def _validate_weight(weight_kg: float) -> None:
-    if not (Config.MIN_WEIGHT_KG <= weight_kg <= Config.MAX_WEIGHT_KG):
-        raise ValueError("Unrealistic weight")
-
-
-def _validate_height(height_m: float) -> None:
-    if not (Config.MIN_HEIGHT_M <= height_m <= Config.MAX_HEIGHT_M):
-        raise ValueError("Unrealistic height")
-
-
-def validate_measurements(weight_kg: float, height_m: float) -> None:
-    _validate_weight(weight_kg)
-    _validate_height(height_m)
-
-
-# -------------------------
-# BMI и категории
-# -------------------------
-
-
-def normalize_lang(lang: str) -> Language:
-    lang = (lang or "ru").lower()
-    # Handle locale-specific codes (e.g., es-ES, en-US)
-    if "-" in lang:
-        lang = lang.split("-")[0]
-    if lang not in ("ru", "en", "es"):
-        lang = "ru"
-    return lang  # type: ignore
-
-
-def bmi_value(weight_kg: float, height_m: float) -> float:
-    """Возвращает ИМТ с округлением до 1 знака. Валидирует вход."""
-    validate_measurements(weight_kg, height_m)
-    return round(weight_kg / (height_m**2), 1)
-
-
-<<<<<<< HEAD
-def bmi_category(bmi: float, lang: str, age: Optional[int] = None, group: Optional[str] = None) -> str:
-    """Enhanced BMI categorization with age and population-specific adjustments."""
-    lang_code: Language = normalize_lang(lang)
-=======
+
 def bmi_category(
     bmi: float, lang: str, age: Optional[int] = None, group: Optional[str] = None
 ) -> str:  # sourcery skip: switch
     """Enhanced BMI categorization with age and population-specific
     adjustments."""
-    lang = normalize_lang(lang)
-    c = LANG[lang]["cat"]
->>>>>>> b5e5624d
+    lang_code = normalize_lang(lang)
 
     # Age-specific adjustments
     underweight_threshold = 18.5
@@ -213,22 +114,10 @@
 # -------------------------
 
 
-<<<<<<< HEAD
-def auto_group(
-    age: int,
-    gender: str,
-    pregnant: str,
-    athlete: str,
-    lang: str
-) -> str:
-    """Enhanced user group detection with better teen/child distinction."""
-    lang_code: Language = normalize_lang(lang)
-=======
 def auto_group(age: int, gender: str, pregnant: str, athlete: str, lang: str) -> str:
     """Enhanced user group detection with better teen/child
     distinction."""
     lang = normalize_lang(lang)
->>>>>>> b5e5624d
     g = (gender or "").strip().lower()
     p = (pregnant or "").strip().lower()
     a_raw = (athlete or "").strip().lower()
@@ -236,18 +125,6 @@
     yes_vals = {"yes", "y", "true", "1", "да", "д", "истина", "si", "sí"}
 
     # Поддержка "спортсменка", "спортсмен", "атлетка", "атлет" + англ. athlete
-<<<<<<< HEAD
-    athlete_yes = {
-        "спорт", "спортсмен", "спортсменка",
-        "атлет", "атлетка", "athlete", "atleta"
-    }
-    is_athlete = (a_raw in yes_vals) or (a_raw in athlete_yes)
-    if not is_athlete and a_raw and (
-        re.search(r"спортсмен(ка)?", a_raw)
-        or re.search(r"атлет(ка)?", a_raw)
-        or re.search(r"atleta", a_raw)
-    ):
-=======
     athlete_yes = {"спорт", "спортсмен", "спортсменка", "атлет", "атлетка", "athlete"}
     is_athlete = (a_raw in yes_vals) or (a_raw in athlete_yes)
     # Check if athlete description matches sportsperson/athlete patterns
@@ -255,7 +132,6 @@
         r"атлет(ка)?", a_raw
     )
     if not is_athlete and a_raw and athlete_pattern_match:
->>>>>>> b5e5624d
         is_athlete = True
 
     # Enhanced age-based grouping
@@ -269,9 +145,10 @@
         return "elderly"
 
     # беременность учитываем только у женского пола
-    if (lang_code == "ru" and g.startswith("жен") and p in yes_vals) or (
-        lang_code == "en" and g == "female" and p in yes_vals) or (
-        lang_code == "es" and g.startswith("mujer") and p in yes_vals
+    if (
+        (lang == "ru" and g.startswith("жен") and p in yes_vals)
+        or (lang == "en" and g == "female" and p in yes_vals)
+        or (lang == "es" and g.startswith("mujer") and p in yes_vals)
     ):
         return "pregnant"
 
@@ -310,41 +187,13 @@
 
     # Use i18n for group display names
     group_names = {
-        "general": {
-            "ru": "общая",
-            "en": "general",
-            "es": "general"
-        },
-        "athlete": {
-            "ru": "спортсмен",
-            "en": "athlete",
-            "es": "atleta"
-        },
-        "pregnant": {
-            "ru": "беременная",
-            "en": "pregnant",
-            "es": "embarazada"
-        },
-        "elderly": {
-            "ru": "пожилой",
-            "en": "elderly",
-            "es": "anciano"
-        },
-        "child": {
-            "ru": "ребёнок",
-            "en": "child",
-            "es": "niño"
-        },
-        "teen": {
-            "ru": "подросток",
-            "en": "teenager",
-            "es": "adolescente"
-        },
-        "too_young": {
-            "ru": "слишком юный",
-            "en": "too young",
-            "es": "muy joven"
-        }
+        "general": {"ru": "общая", "en": "general", "es": "general"},
+        "athlete": {"ru": "спортсмен", "en": "athlete", "es": "atleta"},
+        "pregnant": {"ru": "беременная", "en": "pregnant", "es": "embarazada"},
+        "elderly": {"ru": "пожилой", "en": "elderly", "es": "anciano"},
+        "child": {"ru": "ребёнок", "en": "child", "es": "niño"},
+        "teen": {"ru": "подросток", "en": "teenager", "es": "adolescente"},
+        "too_young": {"ru": "слишком юный", "en": "too young", "es": "muy joven"},
     }
 
     return group_names.get(group, {}).get(lang_code, group)
@@ -355,15 +204,9 @@
 
     # Use i18n for level names
     if years >= 5 and freq_per_week >= 3:
-<<<<<<< HEAD
         return t(lang_code, "level_advanced")
     if years >= 2 and freq_per_week >= 2:
         return t(lang_code, "level_intermediate")
-=======
-        return "advanced" if lang == "en" else LANG["ru"]["levels"]["advanced"]
-    if years >= 2 and freq_per_week >= 2:
-        return "intermediate" if lang == "en" else LANG["ru"]["levels"]["intermediate"]
->>>>>>> b5e5624d
     if years >= 0.5 and freq_per_week >= 1:
         return t(lang_code, "level_novice")
     return t(lang_code, "level_beginner")
@@ -379,9 +222,8 @@
     Правило: waist_cm == 0 → None (как «нет данных»)."""
     if waist_cm is None:
         return None
-    try:
-        _validate_height(height_m)
-    except Exception:
+    # Basic height validation
+    if height_m <= 0 or height_m > 3.0:  # Reasonable height range
         return None
 
     # Мягкая обработка
@@ -419,8 +261,11 @@
     premium: bool,
 ) -> Dict[str, Any]:
     lang_code: Language = normalize_lang(lang)
-    _validate_age(age)
-    validate_measurements(weight_kg, height_m)
+    # Basic validation
+    if age < 0 or age > 150:
+        raise ValueError("Invalid age")
+    if weight_kg <= 0 or height_m <= 0:
+        raise ValueError("Invalid weight or height")
 
     bmin, bmax = healthy_bmi_range(age, group, premium)
     wmin = round(bmin * height_m * height_m, 1)
@@ -431,18 +276,18 @@
         "maintain": {
             "ru": "Поддерживайте текущий баланс.",
             "en": "Maintain current balance.",
-            "es": "Mantén el equilibrio actual."
+            "es": "Mantén el equilibrio actual.",
         },
         "lose": {
             "ru": "Сократите ~300–500 ккал/день; белок и овощи в приоритете.",
             "en": "Reduce ~300–500 kcal/day; focus on protein & veggies.",
-            "es": "Reduce ~300–500 kcal/día; enfócate en proteínas y verduras."
+            "es": "Reduce ~300–500 kcal/día; enfócate en proteínas y verduras.",
         },
         "gain": {
             "ru": "Добавьте ~300–500 ккал/день; 1.6–2.2 г белка/кг.",
             "en": "Add ~300–500 kcal/day; 1.6–2.2 g protein/kg.",
-            "es": "Agrega ~300–500 kcal/día; 1.6–2.2 g proteína/kg."
-        }
+            "es": "Agrega ~300–500 kcal/día; 1.6–2.2 g proteína/kg.",
+        },
     }
 
     # Use i18n for activity tips
@@ -450,18 +295,18 @@
         "maintain": {
             "ru": "2–3 силовых тренировки/нед.",
             "en": "2–3 strength sessions/week.",
-            "es": "2–3 sesiones de fuerza/semana."
+            "es": "2–3 sesiones de fuerza/semana.",
         },
         "lose": {
             "ru": "6–10 тыс. шагов/день, +2–3 силовые трен./нед.",
             "en": "6–10k steps/day, +2–3 strength sessions/wk.",
-            "es": "6–10k pasos/día, +2–3 sesiones de fuerza/sem."
+            "es": "6–10k pasos/día, +2–3 sesiones de fuerza/sem.",
         },
         "gain": {
             "ru": "2–3 силовых/нед; прогрессия нагрузок.",
             "en": "2–3 strength sessions/wk; progressive overload.",
-            "es": "2–3 sesiones de fuerza/sem; sobrecarga progresiva."
-        }
+            "es": "2–3 sesiones de fuerza/sem; sobrecarga progresiva.",
+        },
     }
 
     action = (
