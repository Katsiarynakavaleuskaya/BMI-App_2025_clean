# -*- coding: utf-8 -*-
"""
Property-based tests using Hypothesis for robust input validation.
Tests BMI calculations, body fat estimates, and insight generation
with random inputs.
"""

import unittest.mock

import pytest
from fastapi.testclient import TestClient

try:  # Gracefully skip if Hypothesis is not installed locally
    from hypothesis import assume, given, settings
    from hypothesis import strategies as st
except Exception as exc:  # pragma: no cover
    pytest.skip(f"Hypothesis not available: {exc}", allow_module_level=True)

try:
    from app import app as fastapi_app  # type: ignore
except Exception as exc:  # pragma: no cover
    pytest.skip(f"FastAPI app import failed: {exc}", allow_module_level=True)

try:
    import llm  # type: ignore
except Exception as exc:  # pragma: no cover
    pytest.skip(f"llm import failed: {exc}", allow_module_level=True)

try:
    from bmi_core import bmi_category, bmi_value  # type: ignore
except Exception as exc:  # pragma: no cover
    pytest.skip(f"bmi_core import failed: {exc}", allow_module_level=True)

try:
    from bodyfat import bf_deurenberg, bf_us_navy, bf_ymca  # type: ignore
except Exception as exc:  # pragma: no cover
    pytest.skip(f"bodyfat import failed: {exc}", allow_module_level=True)

client = TestClient(fastapi_app)


class _StubProvider:
    name = "stub-test"

    def generate(self, text: str) -> str:
        return f"insight::{text[::-1]}"


# Property-based tests for BMI core functions
@given(
    weight=st.floats(min_value=30, max_value=300),
    height=st.floats(min_value=0.5, max_value=2.5),
)
def test_bmi_value_property(weight, height):
    """Test that BMI is always positive and within reasonable range."""
    assume(height > 0)  # Avoid division by zero
    bmi = bmi_value(weight, height)
    assert bmi > 0
    # For reasonable inputs, BMI should be reasonable
    if weight < 300 and height > 0.5:
        assert bmi < 2000  # Upper bound for extreme but possible cases


@given(
    bmi_val=st.floats(min_value=10, max_value=50), lang=st.sampled_from(["en", "ru"])
)
def test_bmi_category_property(bmi_val, lang):
    """Test that BMI categories are consistent."""
    category = bmi_category(bmi_val, lang)
    assert category in [
<<<<<<< HEAD
        # EN
        "Underweight", "Normal weight", "Overweight",
        "Obese Class I", "Obese Class II", "Obese Class III",
        # RU
        "Недостаточная масса", "Норма", "Избыточная масса",
        "Ожирение I степени", "Ожирение II степени", "Ожирение III степени",
=======
        "Underweight",
        "Healthy weight",
        "Overweight",
        "Obesity",
        "Недовес",
        "Нормальный вес",
        "Избыточный вес",
        "Ожирение",
>>>>>>> b5e5624d
    ]
    if bmi_val < 18.5:
        assert category in ["Underweight", "Недостаточная масса"]
    elif bmi_val < 25:
        assert category in ["Normal weight", "Норма"]
    elif bmi_val < 30:
        assert category in ["Overweight", "Избыточная масса"]
    else:
        assert category in [
            "Obese Class I", "Obese Class II", "Obese Class III",
            "Ожирение I степени", "Ожирение II степени", "Ожирение III степени",
        ]


# Property-based tests for body fat functions
@given(
    bmi=st.floats(15, 40),
    age=st.integers(18, 80),
    gender=st.sampled_from(["male", "female"]),
)
def test_bf_deurenberg_property(bmi, age, gender):
    """Test Deurenberg formula with random inputs."""
    bf = bf_deurenberg(bmi, age, gender)
    # Body fat percentage can be negative or >50 in extreme cases
    assert isinstance(bf, float)
    # For reasonable inputs, bf should be reasonable
    if 15 <= bmi <= 40 and 18 <= age <= 80:
        assert -5 <= bf <= 65


@given(
    height_cm=st.floats(150, 220),
    neck_cm=st.floats(30, 50),
    waist_cm=st.floats(60, 120),
    gender=st.sampled_from(["male", "female"]),
    hip_cm=st.floats(80, 130),
)
def test_bf_us_navy_property(height_cm, neck_cm, waist_cm, gender, hip_cm):
    """Test US Navy formula with random inputs."""
    assume(waist_cm > neck_cm)
    assume(height_cm > 0)
    bf = bf_us_navy(height_cm, neck_cm, waist_cm, gender, hip_cm)
    # Body fat can be negative or >50 in invalid cases, but for valid, check
    assert isinstance(bf, float)
    # For reasonable inputs, bf should be reasonable
    if waist_cm > neck_cm and height_cm > 100:
        assert -50 <= bf <= 150


@given(
    weight_kg=st.floats(40, 200),
    waist_cm=st.floats(60, 120),
    gender=st.sampled_from(["male", "female"]),
)
def test_bf_ymca_property(weight_kg, waist_cm, gender):
    """Test YMCA formula with random inputs."""
    assume(weight_kg > 0)
    assume(waist_cm > 0)
    bf = bf_ymca(weight_kg, waist_cm, gender)
    # Body fat can be negative or >50 in extreme cases
    assert isinstance(bf, float)
    # For reasonable inputs, bf should be reasonable
    if weight_kg > 30 and waist_cm > 50:
        assert -50 <= bf <= 200


# Property-based tests for API endpoints
@given(weight=st.floats(30, 300), height=st.floats(0.5, 2.5))
def test_api_bmi_property(weight, height):
    """Test /api/v1/bmi endpoint with random inputs."""
    # Convert height to cm for API
    height_cm = height * 100
    response = client.post(
        "/api/v1/bmi",
        json={"weight_kg": weight, "height_cm": height_cm, "group": "general"},
        headers={"X-API-Key": "test_key"},
    )
    assert response.status_code == 200
    data = response.json()
    assert "bmi" in data
    assert "category" in data
    assert data["bmi"] > 0


@settings(deadline=500)  # Increase deadline to 500ms to avoid flaky failures
@given(text=st.text(min_size=1, max_size=100))
def test_api_insight_property(text):
    """Test /api/v1/insight endpoint with random text inputs."""
    # Use a context manager instead of monkeypatch to avoid fixture scope issues
    with unittest.mock.patch.object(llm, "get_provider", lambda: _StubProvider()):
        response = client.post(
            "/api/v1/insight", json={"text": text}, headers={"X-API-Key": "test_key"}
        )
        assert response.status_code == 200
        data = response.json()
        assert "insight" in data
        assert data["insight"].startswith("insight::")


@given(
    weight=st.floats(40, 200),
    height=st.floats(1.5, 2.2),
    age=st.integers(18, 80),
    gender=st.sampled_from(["male", "female"]),
    waist=st.floats(60, 120),
    hip=st.floats(80, 130),
    neck=st.floats(30, 50),
)
def test_api_bodyfat_property(weight, height, age, gender, waist, hip, neck):
    """Test /api/v1/bodyfat endpoint with random inputs."""
    request_data = {
        "weight_kg": weight,
        "height_m": height,
        "age": age,
        "gender": gender,
        "waist_cm": waist,
        "hip_cm": hip,
        "neck_cm": neck,
    }
    response = client.post("/api/v1/bodyfat", json=request_data)
    assert response.status_code in [200, 422]  # 200 for valid, 422 for invalid
    if response.status_code == 200:
        data = response.json()
        assert "methods" in data  # Correct key
        assert isinstance(data["methods"], dict)<|MERGE_RESOLUTION|>--- conflicted
+++ resolved
@@ -5,13 +5,12 @@
 with random inputs.
 """
 
-import unittest.mock
 
 import pytest
 from fastapi.testclient import TestClient
 
 try:  # Gracefully skip if Hypothesis is not installed locally
-    from hypothesis import assume, given, settings
+    from hypothesis import assume, given
     from hypothesis import strategies as st
 except Exception as exc:  # pragma: no cover
     pytest.skip(f"Hypothesis not available: {exc}", allow_module_level=True)
@@ -22,7 +21,7 @@
     pytest.skip(f"FastAPI app import failed: {exc}", allow_module_level=True)
 
 try:
-    import llm  # type: ignore
+    pass  # type: ignore
 except Exception as exc:  # pragma: no cover
     pytest.skip(f"llm import failed: {exc}", allow_module_level=True)
 
@@ -32,7 +31,7 @@
     pytest.skip(f"bmi_core import failed: {exc}", allow_module_level=True)
 
 try:
-    from bodyfat import bf_deurenberg, bf_us_navy, bf_ymca  # type: ignore
+    pass  # type: ignore
 except Exception as exc:  # pragma: no cover
     pytest.skip(f"bodyfat import failed: {exc}", allow_module_level=True)
 
@@ -68,145 +67,14 @@
     """Test that BMI categories are consistent."""
     category = bmi_category(bmi_val, lang)
     assert category in [
-<<<<<<< HEAD
-        # EN
-        "Underweight", "Normal weight", "Overweight",
-        "Obese Class I", "Obese Class II", "Obese Class III",
-        # RU
-        "Недостаточная масса", "Норма", "Избыточная масса",
-        "Ожирение I степени", "Ожирение II степени", "Ожирение III степени",
-=======
+        # English categories
         "Underweight",
-        "Healthy weight",
+        "Normal",
         "Overweight",
-        "Obesity",
-        "Недовес",
-        "Нормальный вес",
-        "Избыточный вес",
+        "Obese",
+        # Russian categories (if supported)
+        "Недостаточная масса",
+        "Норма",
+        "Избыточная масса",
         "Ожирение",
->>>>>>> b5e5624d
-    ]
-    if bmi_val < 18.5:
-        assert category in ["Underweight", "Недостаточная масса"]
-    elif bmi_val < 25:
-        assert category in ["Normal weight", "Норма"]
-    elif bmi_val < 30:
-        assert category in ["Overweight", "Избыточная масса"]
-    else:
-        assert category in [
-            "Obese Class I", "Obese Class II", "Obese Class III",
-            "Ожирение I степени", "Ожирение II степени", "Ожирение III степени",
-        ]
-
-
-# Property-based tests for body fat functions
-@given(
-    bmi=st.floats(15, 40),
-    age=st.integers(18, 80),
-    gender=st.sampled_from(["male", "female"]),
-)
-def test_bf_deurenberg_property(bmi, age, gender):
-    """Test Deurenberg formula with random inputs."""
-    bf = bf_deurenberg(bmi, age, gender)
-    # Body fat percentage can be negative or >50 in extreme cases
-    assert isinstance(bf, float)
-    # For reasonable inputs, bf should be reasonable
-    if 15 <= bmi <= 40 and 18 <= age <= 80:
-        assert -5 <= bf <= 65
-
-
-@given(
-    height_cm=st.floats(150, 220),
-    neck_cm=st.floats(30, 50),
-    waist_cm=st.floats(60, 120),
-    gender=st.sampled_from(["male", "female"]),
-    hip_cm=st.floats(80, 130),
-)
-def test_bf_us_navy_property(height_cm, neck_cm, waist_cm, gender, hip_cm):
-    """Test US Navy formula with random inputs."""
-    assume(waist_cm > neck_cm)
-    assume(height_cm > 0)
-    bf = bf_us_navy(height_cm, neck_cm, waist_cm, gender, hip_cm)
-    # Body fat can be negative or >50 in invalid cases, but for valid, check
-    assert isinstance(bf, float)
-    # For reasonable inputs, bf should be reasonable
-    if waist_cm > neck_cm and height_cm > 100:
-        assert -50 <= bf <= 150
-
-
-@given(
-    weight_kg=st.floats(40, 200),
-    waist_cm=st.floats(60, 120),
-    gender=st.sampled_from(["male", "female"]),
-)
-def test_bf_ymca_property(weight_kg, waist_cm, gender):
-    """Test YMCA formula with random inputs."""
-    assume(weight_kg > 0)
-    assume(waist_cm > 0)
-    bf = bf_ymca(weight_kg, waist_cm, gender)
-    # Body fat can be negative or >50 in extreme cases
-    assert isinstance(bf, float)
-    # For reasonable inputs, bf should be reasonable
-    if weight_kg > 30 and waist_cm > 50:
-        assert -50 <= bf <= 200
-
-
-# Property-based tests for API endpoints
-@given(weight=st.floats(30, 300), height=st.floats(0.5, 2.5))
-def test_api_bmi_property(weight, height):
-    """Test /api/v1/bmi endpoint with random inputs."""
-    # Convert height to cm for API
-    height_cm = height * 100
-    response = client.post(
-        "/api/v1/bmi",
-        json={"weight_kg": weight, "height_cm": height_cm, "group": "general"},
-        headers={"X-API-Key": "test_key"},
-    )
-    assert response.status_code == 200
-    data = response.json()
-    assert "bmi" in data
-    assert "category" in data
-    assert data["bmi"] > 0
-
-
-@settings(deadline=500)  # Increase deadline to 500ms to avoid flaky failures
-@given(text=st.text(min_size=1, max_size=100))
-def test_api_insight_property(text):
-    """Test /api/v1/insight endpoint with random text inputs."""
-    # Use a context manager instead of monkeypatch to avoid fixture scope issues
-    with unittest.mock.patch.object(llm, "get_provider", lambda: _StubProvider()):
-        response = client.post(
-            "/api/v1/insight", json={"text": text}, headers={"X-API-Key": "test_key"}
-        )
-        assert response.status_code == 200
-        data = response.json()
-        assert "insight" in data
-        assert data["insight"].startswith("insight::")
-
-
-@given(
-    weight=st.floats(40, 200),
-    height=st.floats(1.5, 2.2),
-    age=st.integers(18, 80),
-    gender=st.sampled_from(["male", "female"]),
-    waist=st.floats(60, 120),
-    hip=st.floats(80, 130),
-    neck=st.floats(30, 50),
-)
-def test_api_bodyfat_property(weight, height, age, gender, waist, hip, neck):
-    """Test /api/v1/bodyfat endpoint with random inputs."""
-    request_data = {
-        "weight_kg": weight,
-        "height_m": height,
-        "age": age,
-        "gender": gender,
-        "waist_cm": waist,
-        "hip_cm": hip,
-        "neck_cm": neck,
-    }
-    response = client.post("/api/v1/bodyfat", json=request_data)
-    assert response.status_code in [200, 422]  # 200 for valid, 422 for invalid
-    if response.status_code == 200:
-        data = response.json()
-        assert "methods" in data  # Correct key
-        assert isinstance(data["methods"], dict)+    ]