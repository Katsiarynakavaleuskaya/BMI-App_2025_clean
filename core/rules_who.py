--- conflicted
+++ resolved
@@ -42,46 +42,44 @@
     "female": {
         # Macronutrients (g/day)
         "protein_g": 1.6,  # 1.6-1.8 g/kg body weight
-        "fat_g": 0.8,      # 0.8-1.0 g/kg body weight
+        "fat_g": 0.8,  # 0.8-1.0 g/kg body weight
         # Note: Carbs calculated as residual after protein and fat
         "fiber_g": (25, 30),  # 25-30 g/day
-
         # Micronutrients (mg/μg/day)
-        "iron_mg": 18.0,      # High due to menstruation
+        "iron_mg": 18.0,  # High due to menstruation
         "calcium_mg": 1000.0,
         "magnesium_mg": 310.0,
         "zinc_mg": 8.0,
         "potassium_mg": 3500.0,
         "iodine_ug": 150.0,
         "selenium_ug": 55.0,
-        "folate_ug": 400.0,   # Critical for reproductive age
+        "folate_ug": 400.0,  # Critical for reproductive age
         "b12_ug": 2.4,
         "vitamin_d_iu": 600.0,
         "vitamin_a_ug": 700.0,
-        "vitamin_c_mg": 75.0
+        "vitamin_c_mg": 75.0,
     },
     # Adult men (19-50 years)
     "male": {
         # Macronutrients (g/day)
         "protein_g": 1.6,  # 1.6-1.8 g/kg body weight
-        "fat_g": 0.8,      # 0.8-1.0 g/kg body weight
+        "fat_g": 0.8,  # 0.8-1.0 g/kg body weight
         # Note: Carbs calculated as residual after protein and fat
         "fiber_g": (25, 30),  # 25-30 g/day
-
         # Micronutrients (mg/μg/day)
-        "iron_mg": 8.0,       # Lower than women
+        "iron_mg": 8.0,  # Lower than women
         "calcium_mg": 1000.0,
         "magnesium_mg": 400.0,
-        "zinc_mg": 11.0,      # Higher than women
-        "potassium_mg": 3500.0,
-        "iodine_ug": 150.0,
-        "selenium_ug": 55.0,
-        "folate_ug": 400.0,
-        "b12_ug": 2.4,
-        "vitamin_d_iu": 600.0,
-        "vitamin_a_ug": 900.0, # Higher than women
-        "vitamin_c_mg": 90.0   # Higher than women
-    }
+        "zinc_mg": 11.0,  # Higher than women
+        "potassium_mg": 3500.0,
+        "iodine_ug": 150.0,
+        "selenium_ug": 55.0,
+        "folate_ug": 400.0,
+        "b12_ug": 2.4,
+        "vitamin_d_iu": 600.0,
+        "vitamin_a_ug": 900.0,  # Higher than women
+        "vitamin_c_mg": 90.0,  # Higher than women
+    },
 }
 
 # Compact RDA/AI table for key micronutrients (19-50 years, male/female)
@@ -89,26 +87,26 @@
 COMPACT_MICRONUTRIENT_RDA = {
     # Adult women (19-50 years)
     "female": {
-        "iron_mg": 18.0,      # High due to menstruation
+        "iron_mg": 18.0,  # High due to menstruation
         "calcium_mg": 1000.0,
         "vitamin_d_iu": 600.0,
         "b12_ug": 2.4,
         "iodine_ug": 150.0,
         "folate_ug": 400.0,
         "magnesium_mg": 310.0,
-        "potassium_mg": 3500.0
+        "potassium_mg": 3500.0,
     },
     # Adult men (19-50 years)
     "male": {
-        "iron_mg": 8.0,       # Lower than women
+        "iron_mg": 8.0,  # Lower than women
         "calcium_mg": 1000.0,
         "vitamin_d_iu": 600.0,
         "b12_ug": 2.4,
         "iodine_ug": 150.0,
         "folate_ug": 400.0,
         "magnesium_mg": 400.0,
-        "potassium_mg": 3500.0
-    }
+        "potassium_mg": 3500.0,
+    },
 }
 
 # WHO/EFSA Micronutrient RDA (Recommended Daily Allowances)
@@ -256,7 +254,6 @@
         return "51+"
 
 
-<<<<<<< HEAD
 def get_compact_micronutrient_rda(sex: Sex) -> Dict[str, float]:
     """
     RU: Получает компактную таблицу RDA для ключевых микронутриентов.
@@ -271,12 +268,9 @@
     return COMPACT_MICRONUTRIENT_RDA[sex].copy()
 
 
-def get_micronutrient_rda(sex: Sex, age: int, life_stage: LifeStage = "adult") -> Dict[str, float]:
-=======
 def get_micronutrient_rda(
     sex: Sex, age: int, life_stage: LifeStage = "adult"
 ) -> Dict[str, float]:
->>>>>>> b5e5624d
     """
     RU: Получает рекомендуемые дневные нормы микронутриентов.
     EN: Gets recommended daily allowances for micronutrients.
@@ -316,14 +310,9 @@
         return WHO_ACTIVITY_GUIDELINES["adult"].copy()
 
 
-<<<<<<< HEAD
-def calculate_hydration_target(weight_kg: float, activity_level: str,
-                              climate: str = "temperate") -> int:
-=======
 def calculate_hydration_target(
     weight_kg: float, activity_level: str, climate: str = "temperate"
 ) -> int:
->>>>>>> b5e5624d
     """
     RU: Рассчитывает целевое потребление воды по весу и активности.
     EN: Calculates hydration target based on weight and activity.
