"""
WHO-Based Recommendations Engine

RU: Движок персональных рекомендаций на основе норм ВОЗ.
EN: Personalized recommendations engine based on WHO standards.

This module builds individual nutrition targets from WHO/EFSA/DRI guidelines,
calculates nutrient coverage, and provides evidence-based recommendations
for optimizing nutrient intake through food choices.
"""

from __future__ import annotations

from datetime import datetime
from typing import Dict, List

from nutrition_core import calculate_all_bmr, calculate_all_tdee

from .rules_who import (
    GOAL_MACRO_ADJUSTMENTS,
    calculate_hydration_target,
    get_activity_guidelines,
    get_fiber_target,
    get_micronutrient_rda,
    get_priority_nutrients_for_profile,
)
from .targets import (
    ActivityTargets,
    MacroTargets,
    MicroTargets,
    NutrientCoverage,
    NutritionTargets,
    UserProfile,
)


def build_nutrition_targets(profile: UserProfile) -> NutritionTargets:
    """
    RU: Строит полные целевые значения питания на основе профиля пользователя.
    EN: Builds complete nutrition targets based on user profile.

    This is the main function that integrates WHO guidelines to create
    personalized daily targets for energy, macronutrients, micronutrients,
    hydration, and physical activity.

    Args:
        profile: User profile with demographics and goals

    Returns:
        Complete nutrition targets following WHO standards
    """
    # 1. Calculate energy requirements using validated BMR formulas
    bmr_results = calculate_all_bmr(
        profile.weight_kg, profile.height_cm, profile.age, profile.sex, profile.bodyfat
    )
    tdee_results = calculate_all_tdee(bmr_results, profile.activity)

    # Use Mifflin-St Jeor as primary (most accurate for modern populations)
    base_tdee = tdee_results["mifflin"]

    # 2. Adjust calories based on goal with safety bounds
    target_kcal = _calculate_target_calories(base_tdee, profile)

    # 3. Calculate macronutrient targets
    macros = _calculate_macro_targets(target_kcal, profile)

    # 4. Get micronutrient targets from WHO/EFSA guidelines
    micros = _calculate_micro_targets(profile)

    # 5. Calculate hydration target
    water_ml = calculate_hydration_target(profile.weight_kg, profile.activity)

    # 6. Get activity targets from WHO guidelines
    activity = _calculate_activity_targets(profile)

    return NutritionTargets(
        kcal_daily=target_kcal,
        macros=macros,
        water_ml_daily=water_ml,
        micros=micros,
        activity=activity,
        calculated_for=profile,
        calculation_date=datetime.now().isoformat()[:10],
    )


def _calculate_target_calories(base_tdee: float, profile: UserProfile) -> int:
    """
    RU: Рассчитывает целевую калорийность с учётом цели и безопасных границ.
    EN: Calculates target calories considering goals and safety bounds.
    """
    if profile.goal == "maintain":
        return int(round(base_tdee))

    elif profile.goal == "loss":
        deficit_pct = (profile.deficit_pct or 15) / 100.0
        target = base_tdee * (1 - deficit_pct)
        # WHO safety minimum: not below 1200 kcal for women, 1500 for men
        minimum = 1200 if profile.sex == "female" else 1500
        return max(minimum, int(round(target)))

    else:  # gain
        surplus_pct = (profile.surplus_pct or 12) / 100.0
        target = base_tdee * (1 + surplus_pct)
        # Reasonable upper bound to prevent excessive gain
        maximum = int(base_tdee * 1.3)  # Max 30% above TDEE
        return min(maximum, int(round(target)))


def _calculate_macro_targets(target_kcal: int, profile: UserProfile) -> MacroTargets:
    """
    RU: Рассчитывает цели по макронутриентам с учётом физиологических потребностей.
    EN: Calculates macronutrient targets based on physiological needs.
    """
    adjustments = GOAL_MACRO_ADJUSTMENTS[profile.goal]

    # Protein based on body weight and goal (WHO/IOM recommendations)
    protein_multiplier = adjustments["protein_multiplier"]
    protein_g = int(round(protein_multiplier * profile.weight_kg))

    # Fat based on body weight and goal
    fat_multiplier = adjustments["fat_multiplier"]
    fat_g = int(round(fat_multiplier * profile.weight_kg))

    # Carbohydrates fill remaining calories
    protein_kcal = protein_g * 4
    fat_kcal = fat_g * 9
    carbs_kcal = target_kcal - protein_kcal - fat_kcal
    carbs_g = max(0, int(round(carbs_kcal / 4)))

    # Fiber based on total calories (WHO: 14g per 1000 kcal)
    fiber_g = get_fiber_target(target_kcal)

    return MacroTargets(
        protein_g=protein_g, fat_g=fat_g, carbs_g=carbs_g, fiber_g=fiber_g
    )


def _calculate_micro_targets(profile: UserProfile) -> MicroTargets:
    """
    RU: Получает цели по микронутриентам из справочника ВОЗ.
    EN: Gets micronutrient targets from WHO reference tables.
    """
    rda = get_micronutrient_rda(profile.sex, profile.age, profile.life_stage)

    return MicroTargets(
        iron_mg=rda["iron_mg"],
        calcium_mg=rda["calcium_mg"],
        magnesium_mg=rda["magnesium_mg"],
        zinc_mg=rda["zinc_mg"],
        potassium_mg=rda["potassium_mg"],
        iodine_ug=rda["iodine_ug"],
        selenium_ug=rda["selenium_ug"],
        folate_ug=rda["folate_ug"],
        b12_ug=rda["b12_ug"],
        vitamin_d_iu=rda["vitamin_d_iu"],
        vitamin_a_ug=rda["vitamin_a_ug"],
        vitamin_c_mg=rda["vitamin_c_mg"],
    )


def _calculate_activity_targets(profile: UserProfile) -> ActivityTargets:
    """
    RU: Получает цели по физической активности из рекомендаций ВОЗ.
    EN: Gets physical activity targets from WHO guidelines.
    """
    guidelines = get_activity_guidelines(profile.age)

    return ActivityTargets(
        moderate_aerobic_min=guidelines["moderate_aerobic_min"],
        vigorous_aerobic_min=guidelines["vigorous_aerobic_min"],
        strength_sessions=guidelines["strength_sessions"],
        steps_daily=guidelines["steps_daily"],
    )


def score_nutrient_coverage(
    consumed_nutrients: Dict[str, float], targets: NutritionTargets
) -> Dict[str, NutrientCoverage]:
    """
    RU: Оценивает покрытие нутриентов в фактическом рационе.
    EN: Scores nutrient coverage in actual diet consumption.

    Args:
        consumed_nutrients: Actual nutrient intake (from food diary/menu)
        targets: Target nutrient values

    Returns:
        Coverage assessment for each nutrient
    """
    coverage = {}

    # Score macronutrients
    macro_mapping = {
        "protein_g": (targets.macros.protein_g, "g"),
        "fat_g": (targets.macros.fat_g, "g"),
        "carbs_g": (targets.macros.carbs_g, "g"),
        "fiber_g": (targets.macros.fiber_g, "g"),
    }

    for nutrient, (target_val, unit) in macro_mapping.items():
        consumed = consumed_nutrients.get(nutrient, 0.0)
        coverage[nutrient] = NutrientCoverage(
            nutrient_name=nutrient,
            target_amount=target_val,
            consumed_amount=consumed,
            unit=unit,
        )

    # Score micronutrients
    micro_mapping = {
        "iron_mg": (targets.micros.iron_mg, "mg"),
        "calcium_mg": (targets.micros.calcium_mg, "mg"),
        "magnesium_mg": (targets.micros.magnesium_mg, "mg"),
        "zinc_mg": (targets.micros.zinc_mg, "mg"),
        "potassium_mg": (targets.micros.potassium_mg, "mg"),
        "iodine_ug": (targets.micros.iodine_ug, "μg"),
        "selenium_ug": (targets.micros.selenium_ug, "μg"),
        "folate_ug": (targets.micros.folate_ug, "μg"),
        "b12_ug": (targets.micros.b12_ug, "μg"),
        "vitamin_d_iu": (targets.micros.vitamin_d_iu, "IU"),
        "vitamin_a_ug": (targets.micros.vitamin_a_ug, "μg"),
        "vitamin_c_mg": (targets.micros.vitamin_c_mg, "mg"),
    }

    for nutrient, (target_val, unit) in micro_mapping.items():
        consumed = consumed_nutrients.get(nutrient, 0.0)
        coverage[nutrient] = NutrientCoverage(
            nutrient_name=nutrient,
            target_amount=target_val,
            consumed_amount=consumed,
            unit=unit,
        )

    return coverage


def generate_deficiency_recommendations(
    coverage: Dict[str, NutrientCoverage], profile: UserProfile, lang: str = "en"
) -> List[str]:
    """
    RU: Генерирует рекомендации по устранению дефицитов через продукты питания.
    EN: Generates food-based recommendations for addressing nutrient deficiencies.

    Focuses on whole foods rather than supplements, following WHO's food-first approach.
    """
    recommendations = []

    # Get priority nutrients for this profile
    priority_nutrients = get_priority_nutrients_for_profile(
        profile.sex, profile.age, profile.diet_flags
    )

    # Food sources mapping (could be expanded into a database)
    food_sources = _get_nutrient_food_sources(lang)

    for nutrient_name, nutrient_coverage in coverage.items():
        if (
            nutrient_coverage.status == "deficient"
            and nutrient_name in priority_nutrients
        ):
            if nutrient_name in food_sources:
                sources = food_sources[nutrient_name]

                if lang == "ru":
                    rec = f"Для {nutrient_coverage.nutrient_name}: {', '.join(sources[:3])}"
                else:
                    rec = f"For {nutrient_coverage.nutrient_name}: {', '.join(sources[:3])}"

                # Add diet-specific adaptations
                if "VEG" in profile.diet_flags:
                    rec = _adapt_for_vegetarian(rec, nutrient_name, lang)

                recommendations.append(rec)

    return recommendations


def _get_nutrient_food_sources(lang: str = "en") -> Dict[str, List[str]]:
    """
    RU: Справочник лучших пищевых источников нутриентов.
    EN: Reference of best food sources for nutrients.
    """
    if lang == "ru":
        return {
            "iron_mg": [
                "говядина",
                "чечевица",
                "шпинат",
                "гречка",
                "тыквенные семечки",
            ],
            "calcium_mg": ["творог", "кунжут", "брокколи", "сардины", "миндаль"],
            "folate_ug": ["бобовые", "листовая зелень", "авокадо", "спаржа"],
            "vitamin_d_iu": ["жирная рыба", "яичные желтки", "грибы"],
            "b12_ug": ["мясо", "рыба", "молочные продукты", "яйца"],
            "iodine_ug": ["морская капуста", "рыба", "йодированная соль"],
            "zinc_mg": ["мясо", "орехи", "семена", "бобовые"],
            "magnesium_mg": ["орехи", "семена", "темная зелень", "цельные зерна"],
        }
    else:
        return {
<<<<<<< HEAD
            "iron_mg": ["lean red meat", "lentils", "spinach", "pumpkin seeds",
                       "fortified cereals"],
            "calcium_mg": ["dairy products", "leafy greens", "sardines", "almonds",
                          "fortified plant milk"],
            "folate_ug": ["legumes", "leafy greens", "avocado", "asparagus",
                         "fortified grains"],
            "vitamin_d_iu": ["fatty fish", "egg yolks", "fortified milk",
                            "mushrooms"],
            "b12_ug": ["meat", "fish", "dairy", "eggs", "nutritional yeast"],
            "iodine_ug": ["seaweed", "fish", "iodized salt", "dairy"],
            "zinc_mg": ["meat", "nuts", "seeds", "legumes", "whole grains"],
            "magnesium_mg": ["nuts", "seeds", "dark leafy greens", "whole grains",
                             "dark chocolate"]
=======
            "iron_mg": [
                "lean red meat",
                "lentils",
                "spinach",
                "pumpkin seeds",
                "fortified cereals",
            ],
            "calcium_mg": [
                "dairy products",
                "leafy greens",
                "sardines",
                "almonds",
                "fortified plant milk",
            ],
            "folate_ug": [
                "legumes",
                "leafy greens",
                "avocado",
                "asparagus",
                "fortified grains",
            ],
            "vitamin_d_iu": ["fatty fish", "egg yolks", "fortified milk", "mushrooms"],
            "b12_ug": ["meat", "fish", "dairy", "eggs", "nutritional yeast"],
            "iodine_ug": ["seaweed", "fish", "iodized salt", "dairy"],
            "zinc_mg": ["meat", "nuts", "seeds", "legumes", "whole grains"],
            "magnesium_mg": [
                "nuts",
                "seeds",
                "dark leafy greens",
                "whole grains",
                "dark chocolate",
            ],
>>>>>>> b5e5624d
        }


def _adapt_for_vegetarian(recommendation: str, nutrient: str, lang: str) -> str:
    """
    RU: Адаптирует рекомендации для вегетарианцев.
    EN: Adapts recommendations for vegetarians.
    """
    vegetarian_swaps = {
        "en": {
            "iron_mg": "combine with vitamin C-rich foods for better absorption",
            "b12_ug": "consider fortified nutritional yeast or fortified plant milk",
            "zinc_mg": "soak legumes and grains to improve absorption",
        },
        "ru": {
            "iron_mg": "сочетайте с продуктами, богатыми витамином C, для лучшего усвоения",
            "b12_ug": "рассмотрите обогащённые дрожжи или растительное молоко",
            "zinc_mg": "замачивайте бобовые и зерна для улучшения усвоения",
        },
    }

    if nutrient in vegetarian_swaps[lang]:
        return f"{recommendation} ({vegetarian_swaps[lang][nutrient]})"

    return recommendation


<<<<<<< HEAD
def calculate_weekly_coverage(daily_coverages: List[Dict[str, NutrientCoverage]]
                             ) -> Dict[str, float]:
=======
def calculate_weekly_coverage(
    daily_coverages: List[Dict[str, NutrientCoverage]],
) -> Dict[str, float]:
>>>>>>> b5e5624d
    """
    RU: Рассчитывает среднее покрытие нутриентов за неделю.
    EN: Calculates average nutrient coverage over a week.

    This allows for day-to-day variation while ensuring weekly adequacy,
    which is more realistic and flexible for meal planning.
    """
    if not daily_coverages:
        return {}

    # Get all nutrient names from first day
    nutrient_names = list(daily_coverages[0].keys())
    weekly_averages = {}

    for nutrient in nutrient_names:
        total_coverage = sum(
            day_coverage[nutrient].coverage_percent
            for day_coverage in daily_coverages
            if nutrient in day_coverage
        )
        weekly_averages[nutrient] = round(total_coverage / len(daily_coverages), 1)

    return weekly_averages


def validate_targets_safety(targets: NutritionTargets) -> List[str]:
    """
    RU: Проверяет безопасность рассчитанных целей.
    EN: Validates safety of calculated targets.

    Returns list of warnings if targets exceed safe limits.
    """
    warnings = []

    # Check calorie bounds
    if targets.kcal_daily < 1200:
        warnings.append("Calorie target below safe minimum (1200 kcal)")
    elif targets.kcal_daily > 4000:
        warnings.append("Calorie target very high (>4000 kcal)")

    # Check macro consistency
    if not targets.validate_consistency():
        warnings.append("Macro calories don't match target calories")

    # Check extreme protein levels
    protein_kcal_pct = (targets.macros.protein_g * 4) / targets.kcal_daily * 100
    if protein_kcal_pct > 35:
        warnings.append("Protein intake very high (>35% of calories)")

    # Check hydration bounds
    if targets.water_ml_daily < 1500:
        warnings.append("Hydration target below minimum (1500ml)")
    elif targets.water_ml_daily > 4000:
        warnings.append("Hydration target above safe maximum (4000ml)")

    return warnings<|MERGE_RESOLUTION|>--- conflicted
+++ resolved
@@ -300,21 +300,6 @@
         }
     else:
         return {
-<<<<<<< HEAD
-            "iron_mg": ["lean red meat", "lentils", "spinach", "pumpkin seeds",
-                       "fortified cereals"],
-            "calcium_mg": ["dairy products", "leafy greens", "sardines", "almonds",
-                          "fortified plant milk"],
-            "folate_ug": ["legumes", "leafy greens", "avocado", "asparagus",
-                         "fortified grains"],
-            "vitamin_d_iu": ["fatty fish", "egg yolks", "fortified milk",
-                            "mushrooms"],
-            "b12_ug": ["meat", "fish", "dairy", "eggs", "nutritional yeast"],
-            "iodine_ug": ["seaweed", "fish", "iodized salt", "dairy"],
-            "zinc_mg": ["meat", "nuts", "seeds", "legumes", "whole grains"],
-            "magnesium_mg": ["nuts", "seeds", "dark leafy greens", "whole grains",
-                             "dark chocolate"]
-=======
             "iron_mg": [
                 "lean red meat",
                 "lentils",
@@ -347,7 +332,6 @@
                 "whole grains",
                 "dark chocolate",
             ],
->>>>>>> b5e5624d
         }
 
 
@@ -375,14 +359,9 @@
     return recommendation
 
 
-<<<<<<< HEAD
-def calculate_weekly_coverage(daily_coverages: List[Dict[str, NutrientCoverage]]
-                             ) -> Dict[str, float]:
-=======
 def calculate_weekly_coverage(
     daily_coverages: List[Dict[str, NutrientCoverage]],
 ) -> Dict[str, float]:
->>>>>>> b5e5624d
     """
     RU: Рассчитывает среднее покрытие нутриентов за неделю.
     EN: Calculates average nutrient coverage over a week.
