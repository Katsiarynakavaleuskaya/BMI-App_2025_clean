--- conflicted
+++ resolved
@@ -274,14 +274,9 @@
                 # Handle different API response formats
                 if isinstance(nutrient_data, dict):
                     # Search API uses 'nutrientId', details API might use 'nutrient.id'
-<<<<<<< HEAD
-                    nutrient_id = (nutrient_data.get("nutrientId") or
-                                  nutrient_data.get("nutrient", {}).get("id"))
-=======
                     nutrient_id = nutrient_data.get("nutrientId") or nutrient_data.get(
                         "nutrient", {}
                     ).get("id")
->>>>>>> b5e5624d
                     amount = nutrient_data.get("value") or nutrient_data.get("amount")
 
                     if nutrient_id in self.nutrient_mapping and amount is not None:
@@ -290,15 +285,10 @@
 
             # Only return foods with substantial nutrition data
             if len(nutrients_per_100g) < 3:
-<<<<<<< HEAD
-                logger.warning(f"Food {description} has insufficient nutrition data "
-                             f"({len(nutrients_per_100g)} nutrients)")
-=======
                 logger.warning(
                     f"Food {description} has insufficient nutrition data "
                     f"({len(nutrients_per_100g)} nutrients)"
                 )
->>>>>>> b5e5624d
                 return None
 
             return USDAFoodItem(
