--- conflicted
+++ resolved
@@ -257,16 +257,11 @@
         status = {
             "scheduler": {
                 "is_running": self.is_running,
-<<<<<<< HEAD
-                "last_update_check": (self.last_update_check.isoformat()
-                                    if self.last_update_check else None),
-=======
                 "last_update_check": (
                     self.last_update_check.isoformat()
                     if self.last_update_check
                     else None
                 ),
->>>>>>> b5e5624d
                 "update_interval_hours": self.update_interval.total_seconds() / 3600,
                 "retry_counts": self.retry_counts.copy(),
             },
@@ -318,14 +313,9 @@
 if __name__ == "__main__":
     # Test the scheduler
     async def test_scheduler():
-<<<<<<< HEAD
-        # 1 hour for testing (minimum int value)
-        scheduler = DatabaseUpdateScheduler(update_interval_hours=1)
-=======
         scheduler = DatabaseUpdateScheduler(
             update_interval_hours=1
         )  # 1 hour for testing (minimum int value)
->>>>>>> b5e5624d
 
         try:
             print("Testing database update scheduler...")
