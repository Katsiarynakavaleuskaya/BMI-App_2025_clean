"""
Medical and Legal Disclaimers

RU: Медицинские и правовые отказы от ответственности.
EN: Medical and legal disclaimers for nutrition application.

This module contains all medical disclaimers and legal notices that must
be displayed to users to clarify the non-medical nature of the application.
"""

from typing import Literal

# Main medical disclaimer
MEDICAL_DISCLAIMER = {
    "en": (
        "⚠️ IMPORTANT MEDICAL DISCLAIMER ⚠️\n\n"
        "This application is NOT intended for medical diagnosis, treatment, prescription, "
        "or to replace professional medical advice. The information provided is for "
        "educational and informational purposes only.\n\n"
        "ALWAYS CONSULT QUALIFIED HEALTHCARE PROFESSIONALS including:\n"
        "• Registered Dietitians/Nutritionists\n"
        "• Physicians/Doctors\n"
        "• Pediatricians (for children)\n"
        "• Obstetricians/Gynecologists (for pregnancy)\n"
        "• Geriatricians (for elderly)\n"
        "• Sports Medicine Specialists (for athletes)\n\n"
        "Individual nutritional needs vary significantly based on medical history, "
        "medications, health conditions, genetics, and other factors that only "
        "qualified healthcare professionals can properly assess.\n\n"
        "Do not make changes to your diet, supplements, or medical treatment "
        "based solely on this app. Seek professional medical advice before "
        "making any health-related decisions."
    ),
    "ru": (
        "⚠️ ВАЖНЫЙ МЕДИЦИНСКИЙ ОТКАЗ ОТ ОТВЕТСТВЕННОСТИ ⚠️\n\n"
        "Это приложение НЕ предназначено для медицинской диагностики, лечения, "
        "назначений или замены профессиональной медицинской консультации. "
        "Информация предоставляется только в образовательных и информационных целях.\n\n"
        "ВСЕГДА КОНСУЛЬТИРУЙТЕСЬ С КВАЛИФИЦИРОВАННЫМИ МЕДИЦИНСКИМИ СПЕЦИАЛИСТАМИ:\n"
        "• Диетологи/Нутрициологи\n"
        "• Врачи/Доктора\n"
        "• Педиатры (для детей)\n"
        "• Акушеры-гинекологи (при беременности)\n"
        "• Гериатры (для пожилых)\n"
        "• Специалисты спортивной медицины (для спортсменов)\n\n"
        "Индивидуальные потребности в питании значительно варьируются в зависимости "
        "от медицинской истории, лекарств, состояния здоровья, генетики и других "
        "факторов, которые могут должным образом оценить только квалифицированные "
        "медицинские специалисты.\n\n"
        "Не вносите изменения в свой рацион, добавки или медицинское лечение "
        "основываясь только на этом приложении. Обратитесь за профессиональной "
        "медицинской консультацией перед принятием любых решений, связанных со здоровьем."
    ),
}

# Special population disclaimers
SPECIAL_POPULATION_DISCLAIMERS = {
    "pregnancy": {
        "en": (
            "🤰 PREGNANCY NUTRITION DISCLAIMER:\n"
            "Nutritional needs during pregnancy are highly individual and require "
            "professional medical supervision. This app provides general guidance only. "
            "Consult your obstetrician, midwife, or registered dietitian for "
            "personalized prenatal nutrition advice. Some nutrients and foods may "
            "be harmful during pregnancy - always verify safety with your healthcare provider."
        ),
        "ru": (
            "🤰 ОТКАЗ ОТ ОТВЕТСТВЕННОСТИ ПО ПИТАНИЮ ВО ВРЕМЯ БЕРЕМЕННОСТИ:\n"
            "Потребности в питании во время беременности очень индивидуальны и требуют "
            "профессионального медицинского наблюдения. Это приложение предоставляет "
            "только общие рекомендации. Консультируйтесь с акушером-гинекологом, "
            "акушеркой или диетологом для персонализированных советов по питанию во "
            "время беременности. Некоторые питательные вещества и продукты могут быть "
            "вредными во время беременности - всегда проверяйте безопасность у своего врача."
        ),
    },
    "children": {
        "en": (
            "👶 PEDIATRIC NUTRITION DISCLAIMER:\n"
            "Children's nutritional needs are complex and change rapidly with growth. "
            "This app is NOT suitable for infants under 2 years. For children, "
            "always consult pediatricians, pediatric dietitians, or child nutrition "
            "specialists. Growth patterns, food allergies, and developmental needs "
            "require professional assessment."
        ),
        "ru": (
            "👶 ОТКАЗ ОТ ОТВЕТСТВЕННОСТИ ПО ДЕТСКОМУ ПИТАНИЮ:\n"
            "Потребности детей в питании сложны и быстро меняются с ростом. "
            "Это приложение НЕ подходит для младенцев до 2 лет. Для детей всегда "
            "консультируйтесь с педиатрами, детскими диетологами или специалистами "
            "по детскому питанию. Модели роста, пищевые аллергии и потребности "
            "развития требуют профессиональной оценки."
        ),
    },
    "elderly": {
        "en": (
            "👴 ELDERLY NUTRITION DISCLAIMER:\n"
            "Nutritional needs in older adults are affected by medications, chronic "
            "conditions, and age-related changes in metabolism and absorption. "
            "Consult geriatricians, registered dietitians, or healthcare providers "
            "familiar with elderly nutrition. Medication-food interactions and "
            "medical conditions require professional evaluation."
        ),
        "ru": (
            "👴 ОТКАЗ ОТ ОТВЕТСТВЕННОСТИ ПО ПИТАНИЮ ПОЖИЛЫХ:\n"
            "Потребности в питании у пожилых людей зависят от лекарств, хронических "
            "заболеваний и возрастных изменений в метаболизме и усвоении. "
            "Консультируйтесь с гериатрами, диетологами или медицинскими работниками, "
            "знакомыми с питанием пожилых. Взаимодействие лекарств с пищей и "
            "медицинские состояния требуют профессиональной оценки."
        ),
    },
    "athletes": {
        "en": (
            "🏃‍♂️ SPORTS NUTRITION DISCLAIMER:\n"
            "Athletic nutrition needs vary greatly by sport, training phase, body "
            "composition goals, and individual factors. This app provides general "
            "sports nutrition guidelines only. Consult certified sports nutritionists, "
            "sports medicine physicians, or registered dietitians with sports "
            "specialization for personalized athletic nutrition plans."
        ),
        "ru": (
            "🏃‍♂️ ОТКАЗ ОТ ОТВЕТСТВЕННОСТИ ПО СПОРТИВНОМУ ПИТАНИЮ:\n"
            "Потребности спортсменов в питании сильно варьируются в зависимости от вида "
            "спорта, фазы тренировок, целей композиции тела и индивидуальных факторов. "
            "Это приложение предоставляет только общие рекомендации по спортивному питанию. "
            "Консультируйтесь с сертифицированными спортивными нутрициологами, врачами "
            "спортивной медицины или диетологами со специализацией в спорте для "
            "персонализированных планов спортивного питания."
        ),
    },
}

# Legal disclaimer
LEGAL_DISCLAIMER = {
    "en": (
        "📋 LEGAL DISCLAIMER:\n"
        "This application and its content are provided 'as is' without warranties "
        "of any kind. The developers, contributors, and distributors of this "
        "application are not liable for any health consequences, damages, or "
        "injuries that may result from using this application or following its "
        "recommendations. Users assume full responsibility for their health "
        "decisions and should seek professional medical advice."
    ),
    "ru": (
        "📋 ПРАВОВОЙ ОТКАЗ ОТ ОТВЕТСТВЕННОСТИ:\n"
        "Это приложение и его содержание предоставляются 'как есть' без каких-либо "
        "гарантий. Разработчики, участники и распространители этого приложения не "
        "несут ответственности за любые последствия для здоровья, ущерб или травмы, "
        "которые могут возникнуть в результате использования этого приложения или "
<<<<<<< HEAD
        "следования его рекомендациям. Пользователи берут на себя полную ответственность "
        "за свои решения о здоровье и должны обращаться за профессиональной медицинской "
        "консультацией."
    )
=======
        "следования его рекомендациям. Пользователи берут на себя полную "
        "ответственность за свои решения о здоровье и должны обращаться за "
        "профессиональной медицинской консультацией."
    ),
>>>>>>> b5e5624d
}

# Data privacy disclaimer
PRIVACY_DISCLAIMER = {
    "en": (
        "🔒 PRIVACY NOTICE:\n"
        "This application is designed to be privacy-compliant and does NOT store "
        "personal health information permanently. All calculations are performed "
        "locally and temporarily. However, users should be aware that entering "
        "personal health information carries inherent privacy risks. Only enter "
        "information you are comfortable sharing."
    ),
    "ru": (
        "🔒 УВЕДОМЛЕНИЕ О КОНФИДЕНЦИАЛЬНОСТИ:\n"
        "Это приложение разработано с соблюдением конфиденциальности и НЕ хранит "
        "личную медицинскую информацию постоянно. Все расчеты выполняются локально "
        "и временно. Однако пользователи должны знать, что ввод личной медицинской "
        "информация несет неотъемлемые риски конфиденциальности. Вводите только "
        "информацию, которой вы готовы поделиться."
    ),
}


def get_disclaimer_text(
    disclaimer_type: Literal["medical", "legal", "privacy"],
    special_population: str = None,
    language: Literal["en", "ru"] = "en",
) -> str:
    """
    RU: Получить текст отказа от ответственности.
    EN: Get disclaimer text.

    Args:
        disclaimer_type: Type of disclaimer needed
        special_population: Special population if applicable
        language: Language for disclaimer

    Returns:
        Formatted disclaimer text
    """
    disclaimers = []

    if disclaimer_type == "medical":
        disclaimers.append(MEDICAL_DISCLAIMER[language])

        if special_population and special_population in SPECIAL_POPULATION_DISCLAIMERS:
            disclaimers.append(
                SPECIAL_POPULATION_DISCLAIMERS[special_population][language]
            )

    elif disclaimer_type == "legal":
        disclaimers.append(LEGAL_DISCLAIMER[language])

    elif disclaimer_type == "privacy":
        disclaimers.append(PRIVACY_DISCLAIMER[language])

    return "\n\n".join(disclaimers)


def get_comprehensive_disclaimer(
    special_populations: list = None, language: Literal["en", "ru"] = "en"
) -> str:
    """
    RU: Получить полный отказ от ответственности.
    EN: Get comprehensive disclaimer.
    """
    disclaimers = [
        MEDICAL_DISCLAIMER[language],
        LEGAL_DISCLAIMER[language],
        PRIVACY_DISCLAIMER[language],
    ]

    if special_populations:
        for population in special_populations:
            if population in SPECIAL_POPULATION_DISCLAIMERS:
                disclaimers.append(SPECIAL_POPULATION_DISCLAIMERS[population][language])

    return "\n\n" + "=" * 50 + "\n\n".join(disclaimers) + "\n" + "=" * 50


# Professional referral recommendations
PROFESSIONAL_REFERRALS = {
    "general": {
        "en": "Consider consulting: Registered Dietitian, Primary Care Physician",
        "ru": "Рассмотрите консультацию: Диетолог, Врач первичной медицинской помощи",
    },
    "weight_management": {
        "en": "Consider consulting: Registered Dietitian, Endocrinologist, Bariatric Specialist",
        "ru": "Рассмотрите консультацию: Диетолог, Эндокринолог, Бариатрический специалист",
    },
    "sports": {
<<<<<<< HEAD
        "en": "Consider consulting: Sports Nutritionist, Sports Medicine Physician, "
              "Registered Dietitian",
        "ru": "Рассмотрите консультацию: Спортивный нутрициолог, Врач спортивной "
              "медицины, Диетолог"
    },
    "pediatric": {
        "en": "Consider consulting: Pediatrician, Pediatric Dietitian, "
              "Child Development Specialist",
        "ru": "Рассмотрите консультацию: Педиатр, Детский диетолог, "
              "Специалист по развитию детей"
    },
    "pregnancy": {
        "en": "Consider consulting: Obstetrician, Midwife, Prenatal Nutritionist, "
              "Registered Dietitian",
        "ru": "Рассмотрите консультацию: Акушер-гинеколог, Акушерка, "
              "Пренатальный нутрициолог, Диетолог"
=======
        "en": ("Consider consulting: Sports Nutritionist, Sports Medicine Physician, "
               "Registered Dietitian"),
        "ru": ("Рассмотрите консультацию: Спортивный нутрициолог, Врач спортивной "
               "медицины, Диетолог"),
    },
    "pediatric": {
        "en": ("Consider consulting: Pediatrician, Pediatric Dietitian, "
               "Child Development Specialist"),
        "ru": "Рассмотрите консультацию: Педиатр, Детский диетолог, Специалист по развитию детей",
    },
    "pregnancy": {
        "en": ("Consider consulting: Obstetrician, Midwife, Prenatal Nutritionist, "
               "Registered Dietitian"),
        "ru": ("Рассмотрите консультацию: Акушер-гинеколог, Акушерка, Пренатальный "
               "нутрициолог, Диетолог"),
>>>>>>> b5e5624d
    },
    "elderly": {
        "en": "Consider consulting: Geriatrician, Registered Dietitian, Primary Care Physician",
        "ru": "Рассмотрите консультацию: Гериатр, Диетолог, Врач первичной медицинской помощи",
    },
}


def get_professional_referral(
    category: str, language: Literal["en", "ru"] = "en"
) -> str:
    """Get professional referral recommendation."""
    return PROFESSIONAL_REFERRALS.get(category, PROFESSIONAL_REFERRALS["general"])[
        language
    ]<|MERGE_RESOLUTION|>--- conflicted
+++ resolved
@@ -148,17 +148,10 @@
         "гарантий. Разработчики, участники и распространители этого приложения не "
         "несут ответственности за любые последствия для здоровья, ущерб или травмы, "
         "которые могут возникнуть в результате использования этого приложения или "
-<<<<<<< HEAD
-        "следования его рекомендациям. Пользователи берут на себя полную ответственность "
-        "за свои решения о здоровье и должны обращаться за профессиональной медицинской "
-        "консультацией."
-    )
-=======
         "следования его рекомендациям. Пользователи берут на себя полную "
         "ответственность за свои решения о здоровье и должны обращаться за "
         "профессиональной медицинской консультацией."
     ),
->>>>>>> b5e5624d
 }
 
 # Data privacy disclaimer
@@ -250,40 +243,31 @@
         "ru": "Рассмотрите консультацию: Диетолог, Эндокринолог, Бариатрический специалист",
     },
     "sports": {
-<<<<<<< HEAD
-        "en": "Consider consulting: Sports Nutritionist, Sports Medicine Physician, "
-              "Registered Dietitian",
-        "ru": "Рассмотрите консультацию: Спортивный нутрициолог, Врач спортивной "
-              "медицины, Диетолог"
+        "en": (
+            "Consider consulting: Sports Nutritionist, Sports Medicine Physician, "
+            "Registered Dietitian"
+        ),
+        "ru": (
+            "Рассмотрите консультацию: Спортивный нутрициолог, Врач спортивной "
+            "медицины, Диетолог"
+        ),
     },
     "pediatric": {
-        "en": "Consider consulting: Pediatrician, Pediatric Dietitian, "
-              "Child Development Specialist",
-        "ru": "Рассмотрите консультацию: Педиатр, Детский диетолог, "
-              "Специалист по развитию детей"
+        "en": (
+            "Consider consulting: Pediatrician, Pediatric Dietitian, "
+            "Child Development Specialist"
+        ),
+        "ru": "Рассмотрите консультацию: Педиатр, Детский диетолог, Специалист по развитию детей",
     },
     "pregnancy": {
-        "en": "Consider consulting: Obstetrician, Midwife, Prenatal Nutritionist, "
-              "Registered Dietitian",
-        "ru": "Рассмотрите консультацию: Акушер-гинеколог, Акушерка, "
-              "Пренатальный нутрициолог, Диетолог"
-=======
-        "en": ("Consider consulting: Sports Nutritionist, Sports Medicine Physician, "
-               "Registered Dietitian"),
-        "ru": ("Рассмотрите консультацию: Спортивный нутрициолог, Врач спортивной "
-               "медицины, Диетолог"),
-    },
-    "pediatric": {
-        "en": ("Consider consulting: Pediatrician, Pediatric Dietitian, "
-               "Child Development Specialist"),
-        "ru": "Рассмотрите консультацию: Педиатр, Детский диетолог, Специалист по развитию детей",
-    },
-    "pregnancy": {
-        "en": ("Consider consulting: Obstetrician, Midwife, Prenatal Nutritionist, "
-               "Registered Dietitian"),
-        "ru": ("Рассмотрите консультацию: Акушер-гинеколог, Акушерка, Пренатальный "
-               "нутрициолог, Диетолог"),
->>>>>>> b5e5624d
+        "en": (
+            "Consider consulting: Obstetrician, Midwife, Prenatal Nutritionist, "
+            "Registered Dietitian"
+        ),
+        "ru": (
+            "Рассмотрите консультацию: Акушер-гинеколог, Акушерка, Пренатальный "
+            "нутрициолог, Диетолог"
+        ),
     },
     "elderly": {
         "en": "Consider consulting: Geriatrician, Registered Dietitian, Primary Care Physician",
