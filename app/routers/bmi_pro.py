from __future__ import annotations

from typing import Literal, Optional

from fastapi import APIRouter, HTTPException
from pydantic import BaseModel, Field

# Use calc_bmi defined in main app module
from app import calc_bmi

# Use the simplified extras module that matches the function signatures used here
from core.bmi_extras_simple import BMIProCard, ffmi, stage_obesity, whr_ratio, wht_ratio

# Import i18n functionality
from core.i18n import Language

router = APIRouter(prefix="/api/v1/bmi", tags=["bmi"])

Sex = Literal["female", "male"]


class BMIProRequest(BaseModel):
    height_cm: float = Field(..., gt=0)
    weight_kg: float = Field(..., gt=0)
    sex: Sex
    age: int = Field(..., ge=10, le=100)
    waist_cm: float = Field(..., gt=0)
    hip_cm: Optional[float] = Field(None, gt=0)
    bodyfat_percent: Optional[float] = Field(None, ge=0, le=60)
    lang: Language = "en"  # Add language parameter


class BMIProResponse(BaseModel):
    bmi: float
    whtr: float
    whr: float | None
    ffmi: float | None
    risk_level: Literal["low", "moderate", "high"]
    notes: list[str]


@router.post("/pro", response_model=BMIProResponse)
def bmi_pro(req: BMIProRequest):
    try:
        # Convert height to meters for calc_bmi(weight, height_m)
        bmi_val = calc_bmi(req.weight_kg, req.height_cm / 100.0)
        v_whtr = wht_ratio(req.waist_cm, req.height_cm)
        v_whr = (
            whr_ratio(req.waist_cm, float(req.hip_cm))
            if req.hip_cm is not None
            else None
        )
        v_ffmi = (
            ffmi(req.weight_kg, req.height_cm, req.bodyfat_percent)
            if req.bodyfat_percent is not None
            else None
        )
        risk, notes = stage_obesity(bmi=bmi_val, whtr=v_whtr, whr=v_whr, sex=req.sex, lang=req.lang)
    except ValueError as e:
        raise HTTPException(status_code=400, detail=str(e))
    card = BMIProCard(
<<<<<<< HEAD
        bmi=bmi_val,
        whtr=v_whtr,
        whr=v_whr,
        ffmi=v_ffmi,
        risk_level=risk,  # type: ignore
        notes=notes
=======
        bmi=bmi_val, whtr=v_whtr, whr=v_whr, ffmi=v_ffmi, risk_level=risk, notes=notes
>>>>>>> b5e5624d
    )
    return BMIProResponse(**card.__dict__)<|MERGE_RESOLUTION|>--- conflicted
+++ resolved
@@ -55,19 +55,12 @@
             if req.bodyfat_percent is not None
             else None
         )
-        risk, notes = stage_obesity(bmi=bmi_val, whtr=v_whtr, whr=v_whr, sex=req.sex, lang=req.lang)
+        risk, notes = stage_obesity(
+            bmi=bmi_val, whtr=v_whtr, whr=v_whr, sex=req.sex, lang=req.lang
+        )
     except ValueError as e:
         raise HTTPException(status_code=400, detail=str(e))
     card = BMIProCard(
-<<<<<<< HEAD
-        bmi=bmi_val,
-        whtr=v_whtr,
-        whr=v_whr,
-        ffmi=v_ffmi,
-        risk_level=risk,  # type: ignore
-        notes=notes
-=======
         bmi=bmi_val, whtr=v_whtr, whr=v_whr, ffmi=v_ffmi, risk_level=risk, notes=notes
->>>>>>> b5e5624d
     )
     return BMIProResponse(**card.__dict__)