name: python-tests
permissions:
  contents: read
on:
  push:
    branches: [ "main" ]
  pull_request:
    branches: [ "main" ]

jobs:
  tests:
    runs-on: ubuntu-latest
    strategy:
      fail-fast: false
      matrix:
        python-version: ["3.12", "3.13"]
    steps:
      - name: Checkout
        uses: actions/checkout@v4

      - name: Set up Python
        uses: actions/setup-python@v5
        with:
          python-version: ${{ matrix.python-version }}
          cache: pip
          cache-dependency-path: |
            requirements.txt
            requirements-dev.txt

      - name: Install dependencies
        run: |
          python -m pip install -U pip
          pip install -r requirements-dev.txt

      - name: Run tests (94% coverage required)
        env:
          PYTHONPATH: .
          APP_ENV: ci
<<<<<<< HEAD
        run: python -m pytest -q --maxfail=1 --cov=. --cov-report=term-missing --cov-report=xml --cov-fail-under=94
=======
        run: python -m pytest -q --maxfail=1 --cov=. --cov-report=term-missing --cov-report=xml --cov-fail-under=96
>>>>>>> b5e5624d

      - name: Upload coverage.xml
        uses: actions/upload-artifact@v4
        with:
          name: coverage-${{ matrix.python-version }}
          path: coverage.xml

      - name: Upload coverage to Codecov (non-blocking)
        uses: codecov/codecov-action@v4
        if: always() && (github.event_name != 'pull_request' || github.event.pull_request.head.repo.full_name == github.repository)
        with:
          file: ./coverage.xml
        continue-on-error: true<|MERGE_RESOLUTION|>--- conflicted
+++ resolved
@@ -33,24 +33,8 @@
           pip install -r requirements-dev.txt
 
       - name: Run tests (94% coverage required)
+        run: python -m pytest -q --maxfail=1 --cov=. --cov-report=term-missing --cov-report=xml --cov-fail-under=94
         env:
           PYTHONPATH: .
           APP_ENV: ci
-<<<<<<< HEAD
-        run: python -m pytest -q --maxfail=1 --cov=. --cov-report=term-missing --cov-report=xml --cov-fail-under=94
-=======
-        run: python -m pytest -q --maxfail=1 --cov=. --cov-report=term-missing --cov-report=xml --cov-fail-under=96
->>>>>>> b5e5624d
-
-      - name: Upload coverage.xml
-        uses: actions/upload-artifact@v4
-        with:
-          name: coverage-${{ matrix.python-version }}
-          path: coverage.xml
-
-      - name: Upload coverage to Codecov (non-blocking)
-        uses: codecov/codecov-action@v4
-        if: always() && (github.event_name != 'pull_request' || github.event.pull_request.head.repo.full_name == github.repository)
-        with:
-          file: ./coverage.xml
-        continue-on-error: true+        